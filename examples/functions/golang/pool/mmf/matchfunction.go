// Copyright 2019 Google LLC
//
// Licensed under the Apache License, Version 2.0 (the "License");
// you may not use this file except in compliance with the License.
// You may obtain a copy of the License at
//
//     http://www.apache.org/licenses/LICENSE-2.0
//
// Unless required by applicable law or agreed to in writing, software
// distributed under the License is distributed on an "AS IS" BASIS,
// WITHOUT WARRANTIES OR CONDITIONS OF ANY KIND, either express or implied.
// See the License for the specific language governing permissions and
// limitations under the License.

// Package mmf provides a sample match function that uses the GRPC harness to set up
// the match making function as a service. This sample is a reference
// to demonstrate the usage of the GRPC harness and should only be used as
// a starting point for your match function. You will need to modify the
// matchmaking logic in this function based on your game's requirements.
package mmf

import (
	"github.com/rs/xid"
	"open-match.dev/open-match/examples"
	mmfHarness "open-match.dev/open-match/pkg/harness/function/golang"
	"open-match.dev/open-match/pkg/pb"
	"open-match.dev/open-match/pkg/structs"
)

var (
	matchName = "pool-based-match"
)

// MakeMatches is where your custom matchmaking logic lives.
// This is the core match making function that will be triggered by Open Match to generate matches.
// The goal of this function is to generate predictable matches that can be validated without flakyness.
// This match function loops through all the pools and generates one match per pool aggregating all players
// in that pool in the generated match.
func MakeMatches(params *mmfHarness.MatchFunctionParams) ([]*pb.Match, error) {
	var result []*pb.Match
	for pool, tickets := range params.PoolNameToTickets {
		if len(tickets) != 0 {
			roster := &pb.Roster{Name: pool}

<<<<<<< HEAD
			for _, ticket := range tickets {
				roster.TicketId = append(roster.GetTicketId(), ticket.GetId())
			}

			result = append(result, &pb.Match{
				MatchId:       xid.New().String(),
				MatchProfile:  params.ProfileName,
				MatchFunction: matchName,
				Ticket:        tickets,
				Roster:        []*pb.Roster{roster},
				Properties: structs.Struct{
					examples.MatchScore: structs.Number(scoreCalculator(tickets)),
				}.S(),
			})
		}
=======
		for _, ticket := range tickets {
			roster.TicketIds = append(roster.TicketIds, ticket.GetId())
		}

		result = append(result, &pb.Match{
			MatchId:       xid.New().String(),
			MatchProfile:  params.ProfileName,
			MatchFunction: matchName,
			Tickets:       tickets,
			Rosters:       []*pb.Roster{roster},
			Properties: structs.Struct{
				examples.MatchScore: structs.Number(scoreCalculator(tickets)),
			}.S(),
		})
>>>>>>> 7462f321
	}

	return result, nil
}

// This match function defines the quality of a match as the sum of the attribute values of all tickets per match
func scoreCalculator(tickets []*pb.Ticket) float64 {
	matchScore := 0.0
	for _, ticket := range tickets {
		for _, v := range ticket.GetProperties().GetFields() {
			matchScore += v.GetNumberValue()
		}
	}
	return matchScore
}<|MERGE_RESOLUTION|>--- conflicted
+++ resolved
@@ -42,38 +42,21 @@
 		if len(tickets) != 0 {
 			roster := &pb.Roster{Name: pool}
 
-<<<<<<< HEAD
 			for _, ticket := range tickets {
-				roster.TicketId = append(roster.GetTicketId(), ticket.GetId())
+				roster.TicketIds = append(roster.GetTicketIds(), ticket.GetId())
 			}
 
 			result = append(result, &pb.Match{
 				MatchId:       xid.New().String(),
 				MatchProfile:  params.ProfileName,
 				MatchFunction: matchName,
-				Ticket:        tickets,
-				Roster:        []*pb.Roster{roster},
+				Tickets:       tickets,
+				Rosters:       []*pb.Roster{roster},
 				Properties: structs.Struct{
 					examples.MatchScore: structs.Number(scoreCalculator(tickets)),
 				}.S(),
 			})
 		}
-=======
-		for _, ticket := range tickets {
-			roster.TicketIds = append(roster.TicketIds, ticket.GetId())
-		}
-
-		result = append(result, &pb.Match{
-			MatchId:       xid.New().String(),
-			MatchProfile:  params.ProfileName,
-			MatchFunction: matchName,
-			Tickets:       tickets,
-			Rosters:       []*pb.Roster{roster},
-			Properties: structs.Struct{
-				examples.MatchScore: structs.Number(scoreCalculator(tickets)),
-			}.S(),
-		})
->>>>>>> 7462f321
 	}
 
 	return result, nil
