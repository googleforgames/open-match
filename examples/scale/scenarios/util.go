// Copyright 2019 Google LLC
//
// Licensed under the Apache License, Version 2.0 (the "License");
// you may not use this file except in compliance with the License.
// You may obtain a copy of the License at
//
//     http://www.apache.org/licenses/LICENSE-2.0
//
// Unless required by applicable law or agreed to in writing, software
// distributed under the License is distributed on an "AS IS" BASIS,
// WITHOUT WARRANTIES OR CONDITIONS OF ANY KIND, either express or implied.
// See the License for the specific language governing permissions and
// limitations under the License.

package scenarios

import (
	"fmt"
	"io"
	"sync"

	"github.com/sirupsen/logrus"
	"google.golang.org/grpc"
	"open-match.dev/open-match/internal/util/testing"
	"open-match.dev/open-match/pkg/matchfunction"
	"open-match.dev/open-match/pkg/pb"
)

var (
	queryserviceAddress = "om-queryservice.open-match.svc.cluster.local:50503" // Address of the MMLogic Endpoint.
)

// StatProcessor uses syncMaps to store the stress test metrics and occurrence of errors.
// It can write out the data to an input io.Writer.
type StatProcessor struct {
	em *sync.Map
	sm *sync.Map
}

// NewStatProcessor returns an initialized StatProcessor
func NewStatProcessor() *StatProcessor {
	return &StatProcessor{
		em: &sync.Map{},
		sm: &sync.Map{},
	}
}

// SetStat sets the value for a key
func (e StatProcessor) SetStat(k string, v interface{}) {
	e.sm.Store(k, v)
}

// IncrementStat atomically increments the value of a key by delta
func (e StatProcessor) IncrementStat(k string, delta interface{}) {
	statRead, ok := e.sm.Load(k)
	if !ok {
		statRead = 0
	}

	switch delta.(type) {
	case int:
		e.sm.Store(k, statRead.(int)+delta.(int))
	case float32:
		e.sm.Store(k, statRead.(float32)+delta.(float32))
	case float64:
		e.sm.Store(k, statRead.(float64)+delta.(float64))
	default:
		logger.Errorf("IncrementStat: type %T not supported", delta)
	}
}

// RecordError atomically records the occurrence of input errors
func (e StatProcessor) RecordError(desc string, err error) {
	errMsg := fmt.Sprintf("%s: %w", desc, err)
	errRead, ok := e.em.Load(errMsg)
	if !ok {
		errRead = 0
	}
	e.em.Store(errMsg, errRead.(int)+1)
}

// Log writes the formatted errors and metrics to the input writer
func (e StatProcessor) Log(w io.Writer) {
	e.sm.Range(func(k interface{}, v interface{}) bool {
		w.Write([]byte(fmt.Sprintf("%s: %d \n", k, v)))
		return true
	})
	e.em.Range(func(k interface{}, v interface{}) bool {
		w.Write([]byte(fmt.Sprintf("%s: %d \n", k, v)))
		return true
	})
}

func getQueryserviceGRPCClient() pb.QueryServiceClient {
	conn, err := grpc.Dial(queryserviceAddress, testing.NewGRPCDialOptions(logger)...)
	if err != nil {
		logger.Fatalf("Failed to connect to Open Match, got %v", err)
	}
<<<<<<< HEAD
	return pb.NewQueryServiceClient(conn)
=======
	return pb.NewMmLogicClient(conn)
}

func queryPoolsWrapper(mmf func(req *pb.MatchProfile, pools map[string][]*pb.Ticket) ([]*pb.Match, error)) matchFunction {
	return func(req *pb.RunRequest, stream pb.MatchFunction_RunServer) error {
		poolTickets, err := matchfunction.QueryPools(stream.Context(), getMmlogicGRPCClient(), req.GetProfile().GetPools())
		if err != nil {
			return err
		}

		proposals, err := mmf(req.GetProfile(), poolTickets)
		if err != nil {
			return err
		}

		logger.WithFields(logrus.Fields{
			"proposals": proposals,
		}).Trace("proposals returned by match function")

		for _, proposal := range proposals {
			if err := stream.Send(&pb.RunResponse{Proposal: proposal}); err != nil {
				return err
			}
		}

		return nil
	}
>>>>>>> 8e1fbaf9
}<|MERGE_RESOLUTION|>--- conflicted
+++ resolved
@@ -96,10 +96,7 @@
 	if err != nil {
 		logger.Fatalf("Failed to connect to Open Match, got %v", err)
 	}
-<<<<<<< HEAD
 	return pb.NewQueryServiceClient(conn)
-=======
-	return pb.NewMmLogicClient(conn)
 }
 
 func queryPoolsWrapper(mmf func(req *pb.MatchProfile, pools map[string][]*pb.Ticket) ([]*pb.Match, error)) matchFunction {
@@ -126,5 +123,4 @@
 
 		return nil
 	}
->>>>>>> 8e1fbaf9
 }