module open-match.dev/open-match/tutorials/matchmaker101/frontend

go 1.19

require (
	google.golang.org/grpc v1.53.0
	open-match.dev/open-match v0.0.0-dev
)

require (
	github.com/golang/protobuf v1.5.2 // indirect
<<<<<<< HEAD
	github.com/grpc-ecosystem/grpc-gateway/v2 v2.15.0 // indirect
	golang.org/x/net v0.3.1-0.20221206200815-1e63c2f08a10 // indirect
	golang.org/x/sys v0.3.0 // indirect
	golang.org/x/text v0.5.0 // indirect
	google.golang.org/genproto v0.0.0-20221207170731-23e4bf6bdc37 // indirect
=======
	github.com/grpc-ecosystem/grpc-gateway/v2 v2.15.2 // indirect
	golang.org/x/net v0.7.0 // indirect
	golang.org/x/sys v0.5.0 // indirect
	golang.org/x/text v0.7.0 // indirect
	google.golang.org/genproto v0.0.0-20230223222841-637eb2293923 // indirect
>>>>>>> 98e7a02e
	google.golang.org/protobuf v1.28.1 // indirect
)

replace open-match.dev/open-match v0.0.0-dev => ../../../../<|MERGE_RESOLUTION|>--- conflicted
+++ resolved
@@ -9,19 +9,11 @@
 
 require (
 	github.com/golang/protobuf v1.5.2 // indirect
-<<<<<<< HEAD
 	github.com/grpc-ecosystem/grpc-gateway/v2 v2.15.0 // indirect
 	golang.org/x/net v0.3.1-0.20221206200815-1e63c2f08a10 // indirect
 	golang.org/x/sys v0.3.0 // indirect
 	golang.org/x/text v0.5.0 // indirect
 	google.golang.org/genproto v0.0.0-20221207170731-23e4bf6bdc37 // indirect
-=======
-	github.com/grpc-ecosystem/grpc-gateway/v2 v2.15.2 // indirect
-	golang.org/x/net v0.7.0 // indirect
-	golang.org/x/sys v0.5.0 // indirect
-	golang.org/x/text v0.7.0 // indirect
-	google.golang.org/genproto v0.0.0-20230223222841-637eb2293923 // indirect
->>>>>>> 98e7a02e
 	google.golang.org/protobuf v1.28.1 // indirect
 )
 
