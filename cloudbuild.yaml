# Copyright 2019 Google Inc. All Rights Reserved.
#
# Licensed under the Apache License, Version 2.0 (the "License");
# you may not use this file except in compliance with the License.
# You may obtain a copy of the License at
#
#     http://www.apache.org/licenses/LICENSE-2.0
#
# Unless required by applicable law or agreed to in writing, software
# distributed under the License is distributed on an "AS IS" BASIS,
# WITHOUT WARRANTIES OR CONDITIONS OF ANY KIND, either express or implied.
# See the License for the specific language governing permissions and
# limitations under the License.

################################################################################
#                   Open Match Script for Google Cloud Build                   #
################################################################################

# To run this locally:
# cloud-build-local --config=cloudbuild.yaml --dryrun=false --substitutions=_OM_VERSION=DEV .
# To run this remotely:
# gcloud builds submit --config=cloudbuild.yaml --substitutions=_OM_VERSION=DEV .

# Requires gcloud to be installed to work. (https://cloud.google.com/sdk/)
# gcloud auth login
# gcloud components install cloud-build-local

# This YAML contains all the build steps for building Open Match.
# All PRs are verified against this script to prevent build breakages and regressions.

# Conventions
# Each build step is ID'ed with "Prefix: Description".
#   The prefix portion determines what kind of step it is and it's impact.
#   Docker Image: Read-Only, outputs a docker image.
#   Lint: Read-Only, verifies correctness and formatting of a file.
#   Build: Read-Write, outputs a build artifact. Ok to run in parallel if the artifact will not collide with another one.
#   Generate: Read-Write, outputs files within /workspace that are used in other build step. Do not run these in parallel.
#   Setup: Read-Write, similar to generate but steps that run before any other step.

# Some useful things to know about Cloud Build.
# The root of this repository is always stored in /workspace.
#    Any modifications that occur within /workspace are persisted between builds anything else is forgotten.
# If a build step has intermediate files that need to be persisted for a future step then use volumes.
#    An example of this is the go-vol which is where the pkg/ data for go mod is stored.
#    More information here: https://cloud.google.com/cloud-build/docs/build-config#build_steps
# A build step is basically a docker image that is tuned for Cloud Build,
#    https://github.com/GoogleCloudPlatform/cloud-builders/tree/master/go

steps:
- id: 'Docker Image: open-match-build'
  name: gcr.io/cloud-builders/docker
  args: ['build', '-t', 'open-match-build', '-f', 'Dockerfile.ci', '.']
  waitFor: ['-']

- id: 'Build: Clean'
  name: open-match-build
  args: ['make', 'clean']
  waitFor: ['Docker Image: open-match-build']

- id: 'Setup: Download Dependencies'
  name: open-match-build
  args: ['make', 'sync-deps']
  volumes:
  - name: 'go-vol'
    path: '/go'
  waitFor: ['Build: Clean']

- id: 'Build: Install Toolchain'
  name: open-match-build
  args: ['make', 'install-toolchain']
  volumes:
  - name: 'go-vol'
    path: '/go'
  waitFor: ['Setup: Download Dependencies']

- id: 'Build: Protocol Buffers'
  name: open-match-build
  args: ['make', 'all-protos']
  volumes:
  - name: 'go-vol'
    path: '/go'
  waitFor: ['Build: Install Toolchain']

- id: 'Lint: Format'
  name: open-match-build
  args: ['make', 'fmt']
  volumes:
  - name: 'go-vol'
    path: '/go'
  waitFor: ['Build: Protocol Buffers']
- id: 'Lint: Vet'
  name: open-match-build
  args: ['make', 'vet']
  volumes:
  - name: 'go-vol'
    path: '/go'
  waitFor: ['Build: Protocol Buffers']
- id: 'Build: Binaries'
  name: open-match-build
  args: ['make', 'GOPROXY=off', 'all']
  volumes:
  - name: 'go-vol'
    path: '/go'
  waitFor: ['Build: Protocol Buffers']
- id: 'Build: Test'
  name: open-match-build
<<<<<<< HEAD
  args: ['make', 'test-in-ci']
=======
  args: ['make', 'GOPROXY=off', 'test-10']
>>>>>>> 092b7e63
  volumes:
  - name: 'go-vol'
    path: '/go'
  waitFor: ['Build: Protocol Buffers']
- id: 'Build: Docker Images'
  name: open-match-build
  args: ['make', 'VERSION_SUFFIX=$SHORT_SHA', 'build-images', '-j4']
  waitFor: ['Build: Protocol Buffers']
- id: 'Build: Push Images'
  name: open-match-build
  args: ['make', 'VERSION_SUFFIX=$SHORT_SHA', 'push-images', '-j4']
  waitFor: ['Build: Docker Images']

- id: 'Build: Generate Kubernetes Deployment Configs'
  name: open-match-build
  args: ['make', 'VERSION_SUFFIX=$SHORT_SHA', 'clean-install-yaml', 'install/yaml/']
  waitFor: ['Build: Install Toolchain']

- id: 'Build: Website'
  name: open-match-build
  args: ['make', 'build/site/']
  waitFor: ['Build: Install Toolchain']

- id: 'Test: Website'
  name: open-match-build
  args: ['make', 'site-test']
  waitFor: ['Build: Website']

#- id: 'Deploy: Website'
#  name: open-match-build
#  args: ['make', '_GCB_POST_SUBMIT=${_GCB_POST_SUBMIT}', VERSION_SUFFIX=$SHORT_SHA', 'ci-deploy-dev-site']
#  waitFor: ['Test: Website', 'Build: Binaries']
#  volumes:
#  - name: 'go-vol'
#    path: '/go'

#- id: 'Deploy: Create Cluster'
#  name: open-match-build
#  args: ['make', 'create-gke-cluster', 'push-helm']
#  waitFor: ['Build: Docker Images']

#- id: 'Deploy: Install Charts'
#  name: open-match-build
#  args: ['make', 'sleep-10', 'install-chart', 'install-example-chart']
#  waitFor: ['Deploy: Create Cluster']
  
#- id: 'Deploy: Teardown Cluster'
#  name: open-match-build
#  args: ['make', 'sleep-10', 'delete-gke-cluster']
#  waitFor: ['Deploy: Install Charts']

artifacts:
    objects:
        location: gs://open-match-build-artifacts/output/
        paths:
            - cmd/minimatch/minimatch
            - cmd/backendapi/backendapi
            - cmd/frontendapi/frontendapi
            - cmd/mmforc/mmforc
            - cmd/mmlogicapi/mmlogicapi
            - examples/functions/golang/manual-simple/manual-simple
            - examples/backendclient/backendclient
            - test/cmd/clientloadgen/clientloadgen
            - test/cmd/frontendclient/frontendclient
            - install/yaml/install.yaml
images:
- 'gcr.io/$PROJECT_ID/openmatch-minimatch:${_OM_VERSION}-${SHORT_SHA}'
- 'gcr.io/$PROJECT_ID/openmatch-backendapi:${_OM_VERSION}-${SHORT_SHA}'
- 'gcr.io/$PROJECT_ID/openmatch-frontendapi:${_OM_VERSION}-${SHORT_SHA}'
- 'gcr.io/$PROJECT_ID/openmatch-mmforc:${_OM_VERSION}-${SHORT_SHA}'
- 'gcr.io/$PROJECT_ID/openmatch-mmlogicapi:${_OM_VERSION}-${SHORT_SHA}'
- 'gcr.io/$PROJECT_ID/openmatch-evaluator-simple:${_OM_VERSION}-${SHORT_SHA}'
- 'gcr.io/$PROJECT_ID/openmatch-mmf-cs-mmlogic-simple:${_OM_VERSION}-${SHORT_SHA}'
- 'gcr.io/$PROJECT_ID/openmatch-mmf-go-mmlogic-simple:${_OM_VERSION}-${SHORT_SHA}'
#- 'gcr.io/$PROJECT_ID/openmatch-mmf-php-mmlogic-simple:${_OM_VERSION}-${SHORT_SHA}'
- 'gcr.io/$PROJECT_ID/openmatch-mmf-py3-mmlogic-simple:${_OM_VERSION}-${SHORT_SHA}'
- 'gcr.io/$PROJECT_ID/openmatch-backendclient:${_OM_VERSION}-${SHORT_SHA}'
- 'gcr.io/$PROJECT_ID/openmatch-clientloadgen:${_OM_VERSION}-${SHORT_SHA}'
- 'gcr.io/$PROJECT_ID/openmatch-frontendclient:${_OM_VERSION}-${SHORT_SHA}'
substitutions:
    _OM_VERSION: "0.4.0"
    _GCB_POST_SUBMIT: "0"
logsBucket: 'gs://open-match-build-logs/'
options:
  sourceProvenanceHash: ['SHA256']
  machineType: 'N1_HIGHCPU_8'
# TODO: The build is slow because we don't vendor. go get takes a very long time.
# Also we are rebuilding a lot of code unnecessarily. This should improve once
# we have new hermetic and reproducible Dockerfiles.
timeout: 1200s
# TODO Build Steps
# config/matchmaker_config.yaml: Lint this file so it's verified as a valid YAML file.
# deployments/k8s: Verify with kubelint.
# examples/profiles/*.json: Verify valid JSON files.
#
# Consolidate many of these build steps via Makefile.
# Caching of dependencies is a serious problem. Cloud Build does not complete within 20 minutes!
<|MERGE_RESOLUTION|>--- conflicted
+++ resolved
@@ -104,11 +104,7 @@
   waitFor: ['Build: Protocol Buffers']
 - id: 'Build: Test'
   name: open-match-build
-<<<<<<< HEAD
-  args: ['make', 'test-in-ci']
-=======
-  args: ['make', 'GOPROXY=off', 'test-10']
->>>>>>> 092b7e63
+  args: ['make', 'GOPROXY=off', 'test-in-ci']
   volumes:
   - name: 'go-vol'
     path: '/go'
