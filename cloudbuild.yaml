# Copyright 2019 Google LLC
#
# Licensed under the Apache License, Version 2.0 (the "License");
# you may not use this file except in compliance with the License.
# You may obtain a copy of the License at
#
#     http://www.apache.org/licenses/LICENSE-2.0
#
# Unless required by applicable law or agreed to in writing, software
# distributed under the License is distributed on an "AS IS" BASIS,
# WITHOUT WARRANTIES OR CONDITIONS OF ANY KIND, either express or implied.
# See the License for the specific language governing permissions and
# limitations under the License.

################################################################################
#                   Open Match Script for Google Cloud Build                   #
################################################################################

# To run this locally:
# cloud-build-local --config=cloudbuild.yaml --dryrun=false --substitutions=_OM_VERSION=DEV .
# To run this remotely:
# gcloud builds submit --config=cloudbuild.yaml --substitutions=_OM_VERSION=DEV .

# Requires gcloud to be installed to work. (https://cloud.google.com/sdk/)
# gcloud auth login
# gcloud components install cloud-build-local

# This YAML contains all the build steps for building Open Match.
# All PRs are verified against this script to prevent build breakages and regressions.

# Conventions
# Each build step is ID'ed with "Prefix: Description".
#   The prefix portion determines what kind of step it is and it's impact.
#   Docker Image: Read-Only, outputs a docker image.
#   Lint: Read-Only, verifies correctness and formatting of a file.
#   Build: Read-Write, outputs a build artifact. Ok to run in parallel if the artifact will not collide with another one.
#   Generate: Read-Write, outputs files within /workspace that are used in other build step. Do not run these in parallel.
#   Setup: Read-Write, similar to generate but steps that run before any other step.

# Some useful things to know about Cloud Build.
# The root of this repository is always stored in /workspace.
#    Any modifications that occur within /workspace are persisted between builds anything else is forgotten.
# If a build step has intermediate files that need to be persisted for a future step then use volumes.
#    An example of this is the go-vol which is where the pkg/ data for go mod is stored.
#    More information here: https://cloud.google.com/cloud-build/docs/build-config#build_steps
# A build step is basically a docker image that is tuned for Cloud Build,
#    https://github.com/GoogleCloudPlatform/cloud-builders/tree/master/go

steps:
- id: 'Docker Image: open-match-build'
  name: gcr.io/kaniko-project/executor
  args: ['--destination=gcr.io/$PROJECT_ID/open-match-build', '--cache=true', '--cache-ttl=48h', '--dockerfile=Dockerfile.ci', '--build-arg=SHORT_SHA=${SHORT_SHA}', '.']
  waitFor: ['-']

- id: 'Build: Clean'
  name: 'gcr.io/$PROJECT_ID/open-match-build'
  args: ['make', 'clean']
  waitFor: ['Docker Image: open-match-build']

- id: 'Test: Markdown'
  name: 'gcr.io/$PROJECT_ID/open-match-build'
  args: ['make', 'md-test']
  waitFor: ['Build: Clean']

- id: 'Setup: Download Dependencies'
  name: 'gcr.io/$PROJECT_ID/open-match-build'
  args: ['make', 'sync-deps']
  volumes:
  - name: 'go-vol'
    path: '/go'
  waitFor: ['Build: Clean']

- id: 'Build: Install Toolchain'
  name: 'gcr.io/$PROJECT_ID/open-match-build'
  args: ['make', 'install-toolchain']
  volumes:
  - name: 'go-vol'
    path: '/go'
  waitFor: ['Setup: Download Dependencies']

- id: 'Build: Assets'
  name: 'gcr.io/$PROJECT_ID/open-match-build'
  args: ['make', 'assets', '-j12']
  volumes:
  - name: 'go-vol'
    path: '/go'
  waitFor: ['Build: Install Toolchain']

- id: 'Build: Binaries'
  name: 'gcr.io/$PROJECT_ID/open-match-build'
  args: ['make', 'GOPROXY=off', 'build', 'all', '-j12']
  volumes:
  - name: 'go-vol'
    path: '/go'
  waitFor: ['Build: Assets']

- id: 'Test: Services'
  name: 'gcr.io/$PROJECT_ID/open-match-build'
  args: ['make', 'GOPROXY=off', 'GOLANG_TEST_COUNT=10', 'test']
  volumes:
  - name: 'go-vol'
    path: '/go'
  waitFor: ['Build: Assets']

- id: 'Build: Docker Images'
  name: 'gcr.io/$PROJECT_ID/open-match-build'
  args: ['make', '_GCB_POST_SUBMIT=${_GCB_POST_SUBMIT}', '_GCB_LATEST_VERSION=${_GCB_LATEST_VERSION}', 'SHORT_SHA=${SHORT_SHA}', 'BRANCH_NAME=${BRANCH_NAME}', 'push-images', '-j8']
  waitFor: ['Build: Assets']

- id: 'Test: Terraform Configuration'
  name: 'gcr.io/$PROJECT_ID/open-match-build'
  args: ['make', 'terraform-test']
  waitFor: ['Build: Install Toolchain']

<<<<<<< HEAD
=======
- id: 'Test: Create Cluster'
  name: 'gcr.io/$PROJECT_ID/open-match-build'
  args: ['make', 'SHORT_SHA=${SHORT_SHA}', 'delete-gke-cluster', 'create-gke-cluster', 'push-helm', 'update-chart-deps']
  waitFor: ['Build: Install Toolchain']

# TODO: `make update-chart-deps` requires `helm init`. This requirement will go away after introducing helm3.
>>>>>>> 6848fa71
- id: 'Build: Deployment Configs'
  name: 'gcr.io/$PROJECT_ID/open-match-build'
  args: ['make', 'push-helm-ci', 'update-chart-deps', 'clean-install-yaml', 'install/yaml/']
  waitFor: ['Build: Install Kubernetes Tools']

- id: 'Lint: Format, Vet, Charts'
  name: 'gcr.io/$PROJECT_ID/open-match-build'
  args: ['make', 'lint']
  volumes:
  - name: 'go-vol'
    path: '/go'
  waitFor: ['Build: Assets', 'Build: Deployment Configs']

- id: 'Test: Deploy Open Match'
  name: 'gcr.io/$PROJECT_ID/open-match-build'
  args: ['make', 'SHORT_SHA=${SHORT_SHA}', 'auth-gke-cluster', 'delete-chart', 'install-ci-chart']
  waitFor: ['Build: Install Kubernetes Tools', 'Build: Docker Images']

- id: 'Deploy: Deployment Configs'
  name: 'gcr.io/$PROJECT_ID/open-match-build'
  args: ['make', '_GCB_POST_SUBMIT=${_GCB_POST_SUBMIT}', '_GCB_LATEST_VERSION=${_GCB_LATEST_VERSION}', 'VERSION_SUFFIX=${SHORT_SHA}', 'BRANCH_NAME=${BRANCH_NAME}', 'ci-deploy-artifacts']
  waitFor: ['Lint: Format, Vet, Charts', 'Test: Deploy Open Match']
  volumes:
  - name: 'go-vol'
    path: '/go'

- id: 'Test: End-to-End Cluster'
  name: 'gcr.io/$PROJECT_ID/open-match-build'
  args: ['make', 'GOPROXY=off', 'SHORT_SHA=${SHORT_SHA}', 'test-e2e-cluster']
  waitFor: ['Test: Deploy Open Match', 'Build: Assets']
  volumes:
  - name: 'go-vol'
    path: '/go'

# Disable ci-reap-clusters for now. TODO: refactor it to ci-reap-namespace
- id: 'Test: Delete Open Match'
  name: 'gcr.io/$PROJECT_ID/open-match-build'
  args: ['make', 'SHORT_SHA=${SHORT_SHA}', 'GCLOUD_EXTRA_FLAGS=--async', 'GCP_PROJECT_ID=${PROJECT_ID}', 'ci-reap-clusters', 'delete-chart']
  waitFor: ['Test: End-to-End Cluster']

artifacts:
    objects:
        location: gs://open-match-build-artifacts/output/
        paths:
            - install/yaml/install.yaml
            - install/yaml/01-open-match-core.yaml
            - install/yaml/02-open-match-demo.yaml
            - install/yaml/03-prometheus-chart.yaml
            - install/yaml/04-grafana-chart.yaml
            - install/yaml/05-jaeger-chart.yaml

images:
- 'gcr.io/$PROJECT_ID/openmatch-backend:${_OM_VERSION}-${SHORT_SHA}'
- 'gcr.io/$PROJECT_ID/openmatch-frontend:${_OM_VERSION}-${SHORT_SHA}'
- 'gcr.io/$PROJECT_ID/openmatch-mmlogic:${_OM_VERSION}-${SHORT_SHA}'
- 'gcr.io/$PROJECT_ID/openmatch-synchronizer:${_OM_VERSION}-${SHORT_SHA}'
- 'gcr.io/$PROJECT_ID/openmatch-minimatch:${_OM_VERSION}-${SHORT_SHA}'
- 'gcr.io/$PROJECT_ID/openmatch-demo-first-match:${_OM_VERSION}-${SHORT_SHA}'
- 'gcr.io/$PROJECT_ID/openmatch-mmf-go-soloduel:${_OM_VERSION}-${SHORT_SHA}'
- 'gcr.io/$PROJECT_ID/openmatch-mmf-go-pool:${_OM_VERSION}-${SHORT_SHA}'
- 'gcr.io/$PROJECT_ID/openmatch-evaluator-go-simple:${_OM_VERSION}-${SHORT_SHA}'
- 'gcr.io/$PROJECT_ID/openmatch-swaggerui:${_OM_VERSION}-${SHORT_SHA}'
- 'gcr.io/$PROJECT_ID/openmatch-reaper:${_OM_VERSION}-${SHORT_SHA}'
substitutions:
    _OM_VERSION: "0.0.0-dev"
    _GCB_POST_SUBMIT: "0"
    _GCB_LATEST_VERSION: "undefined"
logsBucket: 'gs://open-match-build-logs/'
options:
  sourceProvenanceHash: ['SHA256']
  machineType: 'N1_HIGHCPU_32'
timeout: 2500s<|MERGE_RESOLUTION|>--- conflicted
+++ resolved
@@ -112,19 +112,10 @@
   args: ['make', 'terraform-test']
   waitFor: ['Build: Install Toolchain']
 
-<<<<<<< HEAD
-=======
-- id: 'Test: Create Cluster'
-  name: 'gcr.io/$PROJECT_ID/open-match-build'
-  args: ['make', 'SHORT_SHA=${SHORT_SHA}', 'delete-gke-cluster', 'create-gke-cluster', 'push-helm', 'update-chart-deps']
-  waitFor: ['Build: Install Toolchain']
-
-# TODO: `make update-chart-deps` requires `helm init`. This requirement will go away after introducing helm3.
->>>>>>> 6848fa71
 - id: 'Build: Deployment Configs'
   name: 'gcr.io/$PROJECT_ID/open-match-build'
   args: ['make', 'push-helm-ci', 'update-chart-deps', 'clean-install-yaml', 'install/yaml/']
-  waitFor: ['Build: Install Kubernetes Tools']
+  waitFor: ['Build: Install Toolchain']
 
 - id: 'Lint: Format, Vet, Charts'
   name: 'gcr.io/$PROJECT_ID/open-match-build'
@@ -137,7 +128,7 @@
 - id: 'Test: Deploy Open Match'
   name: 'gcr.io/$PROJECT_ID/open-match-build'
   args: ['make', 'SHORT_SHA=${SHORT_SHA}', 'auth-gke-cluster', 'delete-chart', 'install-ci-chart']
-  waitFor: ['Build: Install Kubernetes Tools', 'Build: Docker Images']
+  waitFor: ['Build: Install Toolchain', 'Build: Docker Images']
 
 - id: 'Deploy: Deployment Configs'
   name: 'gcr.io/$PROJECT_ID/open-match-build'
