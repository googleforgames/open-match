# Copyright 2019 Google Inc. All Rights Reserved.
#
# Licensed under the Apache License, Version 2.0 (the "License");
# you may not use this file except in compliance with the License.
# You may obtain a copy of the License at
#
#     http://www.apache.org/licenses/LICENSE-2.0
#
# Unless required by applicable law or agreed to in writing, software
# distributed under the License is distributed on an "AS IS" BASIS,
# WITHOUT WARRANTIES OR CONDITIONS OF ANY KIND, either express or implied.
# See the License for the specific language governing permissions and
# limitations under the License.

################################################################################
#                   Open Match Script for Google Cloud Build                   #
################################################################################

# To run this locally:
# cloud-build-local --config=cloudbuild.yaml --dryrun=false --substitutions=_OM_VERSION=DEV .
# To run this remotely:
# gcloud builds submit --config=cloudbuild.yaml --substitutions=_OM_VERSION=DEV .

# Requires gcloud to be installed to work. (https://cloud.google.com/sdk/)
# gcloud auth login
# gcloud components install cloud-build-local

# This YAML contains all the build steps for building Open Match.
# All PRs are verified against this script to prevent build breakages and regressions.

# Conventions
# Each build step is ID'ed with "Prefix: Description".
#   The prefix portion determines what kind of step it is and it's impact.
#   Docker Image: Read-Only, outputs a docker image.
#   Lint: Read-Only, verifies correctness and formatting of a file.
#   Build: Read-Write, outputs a build artifact. Ok to run in parallel if the artifact will not collide with another one.
#   Generate: Read-Write, outputs files within /workspace that are used in other build step. Do not run these in parallel.
#   Setup: Read-Write, similar to generate but steps that run before any other step.

# Some useful things to know about Cloud Build.
# The root of this repository is always stored in /workspace.
#    Any modifications that occur within /workspace are persisted between builds anything else is forgotten.
# If a build step has intermediate files that need to be persisted for a future step then use volumes.
#    An example of this is the go-vol which is where the pkg/ data for go mod is stored.
#    More information here: https://cloud.google.com/cloud-build/docs/build-config#build_steps
# A build step is basically a docker image that is tuned for Cloud Build,
#    https://github.com/GoogleCloudPlatform/cloud-builders/tree/master/go

steps:
# Blocked by https://github.com/GoogleContainerTools/kaniko/issues/477
- id: 'Docker Image: open-match-build'
  name: gcr.io/kaniko-project/executor
  args: ['--destination=gcr.io/$PROJECT_ID/open-match-build', '--cache=true', '--cache-ttl=6h', '--dockerfile=Dockerfile.ci', '.']
  waitFor: ['-']

- id: 'Build: Clean'
  name: 'gcr.io/$PROJECT_ID/open-match-build'
  args: ['make', 'clean']
  waitFor: ['Docker Image: open-match-build']

- id: 'Setup: Download Dependencies'
  name: 'gcr.io/$PROJECT_ID/open-match-build'
  args: ['make', 'sync-deps']
  volumes:
  - name: 'go-vol'
    path: '/go'
  waitFor: ['Build: Clean']

- id: 'Build: Install Toolchain'
  name: 'gcr.io/$PROJECT_ID/open-match-build'
  args: ['make', 'install-toolchain']
  volumes:
  - name: 'go-vol'
    path: '/go'
  waitFor: ['Setup: Download Dependencies']

- id: 'Build: Protocol Buffers'
  name: 'gcr.io/$PROJECT_ID/open-match-build'
  args: ['make', 'all-protos']
  volumes:
  - name: 'go-vol'
    path: '/go'
  waitFor: ['Build: Install Toolchain']

- id: 'Lint: Format'
  name: 'gcr.io/$PROJECT_ID/open-match-build'
  args: ['make', 'fmt']
  volumes:
  - name: 'go-vol'
    path: '/go'
  waitFor: ['Build: Protocol Buffers']
- id: 'Lint: Vet'
  name: 'gcr.io/$PROJECT_ID/open-match-build'
  args: ['make', 'vet']
  volumes:
  - name: 'go-vol'
    path: '/go'
  waitFor: ['Build: Protocol Buffers']
- id: 'Build: Binaries'
  name: 'gcr.io/$PROJECT_ID/open-match-build'
  args: ['make', 'GOPROXY=off', 'all', '-j8']
  volumes:
  - name: 'go-vol'
    path: '/go'
  waitFor: ['Build: Protocol Buffers']
- id: 'Test: Core'
  name: 'gcr.io/$PROJECT_ID/open-match-build'
  args: ['make', 'GOPROXY=off', 'test-in-ci']
  volumes:
  - name: 'go-vol'
    path: '/go'
  waitFor: ['Build: Protocol Buffers']
- id: 'Build: Docker Images'
  name: 'gcr.io/$PROJECT_ID/open-match-build'
  args: ['make', 'VERSION_SUFFIX=$SHORT_SHA', 'build-images', '-j8']
  waitFor: ['Build: Protocol Buffers']
- id: 'Build: Push Images'
  name: 'gcr.io/$PROJECT_ID/open-match-build'
  args: ['make', 'VERSION_SUFFIX=$SHORT_SHA', 'push-images', '-j8']
  waitFor: ['Build: Docker Images']

- id: 'Build: Generate Kubernetes Deployment Configs'
  name: 'gcr.io/$PROJECT_ID/open-match-build'
  args: ['make', 'VERSION_SUFFIX=$SHORT_SHA', 'clean-install-yaml', 'install/yaml/']
  waitFor: ['Build: Install Toolchain']

- id: 'Build: Website'
  name: open-match-build
  args: ['make', 'build/site/']
  waitFor: ['Build: Install Toolchain']

- id: 'Test: Website'
  name: open-match-build
  args: ['make', 'site-test']
  waitFor: ['Build: Website']

- id: 'Deploy: Website'
  name: open-match-build
  args: ['make', '_GCB_POST_SUBMIT=${_GCB_POST_SUBMIT}', VERSION_SUFFIX=$SHORT_SHA', 'ci-deploy-dev-site']
  waitFor: ['Test: Website', 'Build: Binaries']
  volumes:
  - name: 'go-vol'
    path: '/go'
<<<<<<< HEAD
=======

>>>>>>> 5333ef20
#- id: 'Deploy: Create Cluster'
#  name: 'gcr.io/$PROJECT_ID/open-match-build'
#  args: ['make', 'create-gke-cluster', 'push-helm']
#  waitFor: ['Build: Docker Images']

#- id: 'Deploy: Install Charts'
#  name: 'gcr.io/$PROJECT_ID/open-match-build'
#  args: ['make', 'sleep-10', 'install-chart', 'install-example-chart']
#  waitFor: ['Deploy: Create Cluster']

#- id: 'Deploy: Teardown Cluster'
#  name: 'gcr.io/$PROJECT_ID/open-match-build'
#  args: ['make', 'sleep-10', 'delete-gke-cluster']
#  waitFor: ['Deploy: Install Charts']

artifacts:
    objects:
        location: gs://open-match-build-artifacts/output/
        paths:
            - cmd/minimatch/minimatch
            - cmd/backendapi/backendapi
            - cmd/frontendapi/frontendapi
            - cmd/mmforc/mmforc
            - cmd/mmlogicapi/mmlogicapi
            - examples/functions/golang/manual-simple/manual-simple
            - examples/functions/golang/grpc-serving/grpc-serving
            - examples/backendclient/backendclient
            - test/cmd/clientloadgen/clientloadgen
            - test/cmd/frontendclient/frontendclient
            - install/yaml/install.yaml
images:
- 'gcr.io/$PROJECT_ID/openmatch-minimatch:${_OM_VERSION}-${SHORT_SHA}'
- 'gcr.io/$PROJECT_ID/openmatch-backendapi:${_OM_VERSION}-${SHORT_SHA}'
- 'gcr.io/$PROJECT_ID/openmatch-frontendapi:${_OM_VERSION}-${SHORT_SHA}'
- 'gcr.io/$PROJECT_ID/openmatch-mmforc:${_OM_VERSION}-${SHORT_SHA}'
- 'gcr.io/$PROJECT_ID/openmatch-mmlogicapi:${_OM_VERSION}-${SHORT_SHA}'
- 'gcr.io/$PROJECT_ID/openmatch-evaluator-simple:${_OM_VERSION}-${SHORT_SHA}'
- 'gcr.io/$PROJECT_ID/openmatch-mmf-cs-mmlogic-simple:${_OM_VERSION}-${SHORT_SHA}'
- 'gcr.io/$PROJECT_ID/openmatch-mmf-go-mmlogic-simple:${_OM_VERSION}-${SHORT_SHA}'
- 'gcr.io/$PROJECT_ID/openmatch-mmf-go-grpc-serving-simple:${_OM_VERSION}-${SHORT_SHA}'
#- 'gcr.io/$PROJECT_ID/openmatch-mmf-php-mmlogic-simple:${_OM_VERSION}-${SHORT_SHA}'
- 'gcr.io/$PROJECT_ID/openmatch-mmf-py3-mmlogic-simple:${_OM_VERSION}-${SHORT_SHA}'
- 'gcr.io/$PROJECT_ID/openmatch-backendclient:${_OM_VERSION}-${SHORT_SHA}'
- 'gcr.io/$PROJECT_ID/openmatch-clientloadgen:${_OM_VERSION}-${SHORT_SHA}'
- 'gcr.io/$PROJECT_ID/openmatch-frontendclient:${_OM_VERSION}-${SHORT_SHA}'
substitutions:
    _OM_VERSION: "0.4.0"
    _GCB_POST_SUBMIT: "0"
logsBucket: 'gs://open-match-build-logs/'
options:
  sourceProvenanceHash: ['SHA256']
  machineType: 'N1_HIGHCPU_8'
# TODO: The build is slow because we don't vendor. go get takes a very long time.
# Also we are rebuilding a lot of code unnecessarily. This should improve once
# we have new hermetic and reproducible Dockerfiles.
timeout: 1200s
# TODO Build Steps
# config/matchmaker_config.yaml: Lint this file so it's verified as a valid YAML file.
# examples/profiles/*.json: Verify valid JSON files.
#
# Consolidate many of these build steps via Makefile.
# Caching of dependencies is a serious problem. Cloud Build does not complete within 20 minutes!<|MERGE_RESOLUTION|>--- conflicted
+++ resolved
@@ -141,10 +141,7 @@
   volumes:
   - name: 'go-vol'
     path: '/go'
-<<<<<<< HEAD
-=======
-
->>>>>>> 5333ef20
+
 #- id: 'Deploy: Create Cluster'
 #  name: 'gcr.io/$PROJECT_ID/open-match-build'
 #  args: ['make', 'create-gke-cluster', 'push-helm']
