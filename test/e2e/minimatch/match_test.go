--- conflicted
+++ resolved
@@ -75,38 +75,18 @@
 			test := test
 			t.Run(test.description, func(t *testing.T) {
 				t.Parallel()
-<<<<<<< HEAD
-				_, err := be.FetchMatches(tc.Context(), &pb.FetchMatchesRequest{Config: test.fc, Profile: test.profile})
-				assert.Equal(test.code, status.Convert(err).Code())
-=======
 
-				stream, err := be.FetchMatches(mainTc.Context(), &pb.FetchMatchesRequest{Config: test.fc, Profile: test.profile})
-				assert.Nil(t, err)
+				resp, err := be.FetchMatches(mainTc.Context(), &pb.FetchMatchesRequest{Config: test.fc, Profile: test.profile})
+				assert.Equal(t, test.wantCode, status.Convert(err).Code())
 
-				var gotMatches []*pb.Match
-
-				for {
-					resp, err := stream.Recv()
-					if err == io.EOF {
-						break
-					}
-					if err != nil {
-						assert.Equal(t, test.wantCode, status.Convert(err).Code())
-						break
-					}
-
-					gotMatches = append(gotMatches, &pb.Match{
-						MatchProfile:  resp.GetMatch().GetMatchProfile(),
-						MatchFunction: resp.GetMatch().GetMatchFunction(),
-						Ticket:        resp.GetMatch().GetTicket(),
-						Roster:        resp.GetMatch().GetRoster(),
+        for _, match := range resp.Match {
+          assert.Contains(t, test.wantMatch, &pb.Match{
+						MatchProfile:  match.GetMatchProfile(),
+						MatchFunction: match.GetMatchFunction(),
+						Ticket:        match.GetTicket(),
+						Roster:        match.GetRoster(),
 					})
 				}
-
-				for _, match := range gotMatches {
-					assert.Contains(t, test.wantMatch, match)
-				}
->>>>>>> 1526827e
 			})
 		}
 	})
