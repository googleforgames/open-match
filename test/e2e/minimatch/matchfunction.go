// Copyright 2019 Google LLC
//
// Licensed under the Apache License, Version 2.0 (the "License");
// you may not use this file except in compliance with the License.
// You may obtain a copy of the License at
//
//     http://www.apache.org/licenses/LICENSE-2.0
//
// Unless required by applicable law or agreed to in writing, software
// distributed under the License is distributed on an "AS IS" BASIS,
// WITHOUT WARRANTIES OR CONDITIONS OF ANY KIND, either express or implied.
// See the License for the specific language governing permissions and
// limitations under the License.

package minimatch

import (
<<<<<<< HEAD
	"testing"

	"github.com/rs/xid"
=======
>>>>>>> 336fad90
	"github.com/spf13/viper"
	matchfunction "open-match.dev/open-match/examples/functions/golang/pool"
	"open-match.dev/open-match/internal/rpc"
<<<<<<< HEAD
	rpcTesting "open-match.dev/open-match/internal/rpc/testing"
	"open-match.dev/open-match/examples/functions/golang/pool"
=======
	mmfHarness "open-match.dev/open-match/pkg/harness/golang"
>>>>>>> 336fad90
)

func createMatchFunctionForTest(t *testing.T, depTc *rpcTesting.TestContext) (*rpcTesting.TestContext, string) {
	mmfName := "test-matchfunction"

	// TODO: Use insecure for now since minimatch and mmf only works with the same secure mode
	tc := rpcTesting.MustServeInsecure(t, func(p *rpc.ServerParams) {
		cfg := viper.New()

<<<<<<< HEAD
		// The below configuration is used by GRPC harness to create an mmlogic client to query tickets.
		cfg.Set("api.mmlogic.hostname", depTc.GetHostname())
		cfg.Set("api.mmlogic.grpcport", depTc.GetGRPCPort())
		cfg.Set("api.mmlogic.httpport", depTc.GetHTTPPort())

		if err := harness.BindService(p, cfg, &harness.FunctionSettings{
			Func:         pool.MakeMatches,
		}); err != nil {
			t.Error(err)
		}
	})
	return tc, mmfName
=======
	if err := mmfHarness.BindService(p, cfg, &mmfHarness.FunctionSettings{
		Func: matchfunction.MakeMatches,
	}); err != nil {
		return nil, err
	}

	s := &rpc.Server{}
	waitForStart, err := s.Start(p)
	if err != nil {
		return nil, err
	}
	go func() {
		waitForStart()
	}()

	return func() { s.Stop() }, nil
>>>>>>> 336fad90
}<|MERGE_RESOLUTION|>--- conflicted
+++ resolved
@@ -15,21 +15,13 @@
 package minimatch
 
 import (
-<<<<<<< HEAD
 	"testing"
 
-	"github.com/rs/xid"
-=======
->>>>>>> 336fad90
 	"github.com/spf13/viper"
-	matchfunction "open-match.dev/open-match/examples/functions/golang/pool"
+	"open-match.dev/open-match/examples/functions/golang/pool"
 	"open-match.dev/open-match/internal/rpc"
-<<<<<<< HEAD
 	rpcTesting "open-match.dev/open-match/internal/rpc/testing"
-	"open-match.dev/open-match/examples/functions/golang/pool"
-=======
 	mmfHarness "open-match.dev/open-match/pkg/harness/golang"
->>>>>>> 336fad90
 )
 
 func createMatchFunctionForTest(t *testing.T, depTc *rpcTesting.TestContext) (*rpcTesting.TestContext, string) {
@@ -39,35 +31,16 @@
 	tc := rpcTesting.MustServeInsecure(t, func(p *rpc.ServerParams) {
 		cfg := viper.New()
 
-<<<<<<< HEAD
 		// The below configuration is used by GRPC harness to create an mmlogic client to query tickets.
 		cfg.Set("api.mmlogic.hostname", depTc.GetHostname())
 		cfg.Set("api.mmlogic.grpcport", depTc.GetGRPCPort())
 		cfg.Set("api.mmlogic.httpport", depTc.GetHTTPPort())
 
-		if err := harness.BindService(p, cfg, &harness.FunctionSettings{
-			Func:         pool.MakeMatches,
+		if err := mmfHarness.BindService(p, cfg, &mmfHarness.FunctionSettings{
+			Func: pool.MakeMatches,
 		}); err != nil {
 			t.Error(err)
 		}
 	})
 	return tc, mmfName
-=======
-	if err := mmfHarness.BindService(p, cfg, &mmfHarness.FunctionSettings{
-		Func: matchfunction.MakeMatches,
-	}); err != nil {
-		return nil, err
-	}
-
-	s := &rpc.Server{}
-	waitForStart, err := s.Start(p)
-	if err != nil {
-		return nil, err
-	}
-	go func() {
-		waitForStart()
-	}()
-
-	return func() { s.Stop() }, nil
->>>>>>> 336fad90
 }