--- conflicted
+++ resolved
@@ -82,10 +82,6 @@
 	if err != nil {
 		return nil, err
 	}
-<<<<<<< HEAD
-
-=======
->>>>>>> 6d8b5160
 	go func() {
 		waitForStart()
 	}()
