// Copyright 2019 Google LLC
//
// Licensed under the Apache License, Version 2.0 (the "License");
// you may not use this file except in compliance with the License.
// You may obtain a copy of the License at
//
//     http://www.apache.org/licenses/LICENSE-2.0
//
// Unless required by applicable law or agreed to in writing, software
// distributed under the License is distributed on an "AS IS" BASIS,
// WITHOUT WARRANTIES OR CONDITIONS OF ANY KIND, either express or implied.
// See the License for the specific language governing permissions and
// limitations under the License.

package minimatch

import (
	"fmt"
	"time"

	"github.com/alicebob/miniredis"
	"github.com/spf13/viper"
	"google.golang.org/grpc"
	"open-match.dev/open-match/internal/app/minimatch"
	"open-match.dev/open-match/internal/config"
	"open-match.dev/open-match/internal/pb"
	"open-match.dev/open-match/internal/rpc"
)

const (
<<<<<<< HEAD
	minimatchPrefix   = "minimatch"
	minimatchHost     = "localhost"
=======
	minimatchHost     = "localhost"
	minimatchPrefix   = "minimatch"
>>>>>>> 6d8b5160
	minimatchGRPCPort = "50510"
	minimatchHTTPPort = "51510"
)

// Server is a test server that serves all core Open Match components.
type Server struct {
	cfg       config.View
	rpcserver *rpc.Server
}

// GetFrontendClient returns a grpc client for Open Match frontned.
func (s *Server) GetFrontendClient() (pb.FrontendClient, error) {
	port := s.cfg.GetInt("minimatch.grpcport")
	conn, err := grpc.Dial(fmt.Sprintf(":%d", port), grpc.WithInsecure())
	if err != nil {
		return nil, err
	}

	return pb.NewFrontendClient(conn), nil
}

// GetBackendClient returns a grpc client for Open Match backend.
func (s *Server) GetBackendClient() (pb.BackendClient, error) {
	port := s.cfg.GetInt("minimatch.grpcport")
	conn, err := grpc.Dial(fmt.Sprintf(":%d", port), grpc.WithInsecure())
	if err != nil {
		return nil, err
	}

	return pb.NewBackendClient(conn), nil
}

// GetMMLogicClient returns a grpc client for Open Match mmlogic api.
func (s *Server) GetMMLogicClient() (pb.MmLogicClient, error) {
	port := s.cfg.GetInt("minimatch.grpcport")
	conn, err := grpc.Dial(fmt.Sprintf(":%d", port), grpc.WithInsecure())
	if err != nil {
		return nil, err
	}

	return pb.NewMmLogicClient(conn), nil
}

// Stop stops the rpc server.
func (s *Server) Stop() {
	if s.rpcserver != nil {
		s.rpcserver.Stop()
	}
}

// NewMiniMatch creates and starts an OpenMatchServer context for testing.
func NewMiniMatch(cfg config.View) (*Server, error) {
	// Create the minimatch server to be initialized.
	mmServer := &Server{
		cfg: cfg,
	}

	p, err := rpc.NewServerParamsFromConfig(mmServer.cfg, minimatchPrefix)
	if err != nil {
		return nil, err
	}

	if err := minimatch.BindService(p, mmServer.cfg); err != nil {
		return nil, err
	}

	s := &rpc.Server{}
	mmServer.rpcserver = s
	waitForStart, err := s.Start(p)
	if err != nil {
		return nil, err
	}

	go func() {
		waitForStart()
	}()

	return mmServer, nil
}

func createServerConfig() (config.View, error) {
	mredis, err := miniredis.Run()
	if err != nil {
		return nil, err
	}

	// Set up the configuration for the state store that the core Open Match
	// components will use.
	cfg := viper.New()
	cfg.Set("redis.hostname", mredis.Host())
	cfg.Set("redis.port", mredis.Port())
	cfg.Set("redis.pool.maxIdle", 1000)
	cfg.Set("redis.pool.idleTimeout", time.Second)
	cfg.Set("redis.pool.maxActive", 1000)
	cfg.Set("redis.expiration", 42000)

	// Set up the attributes that a ticket will be indexed for.
	cfg.Set("playerIndices", []string{
		skillattribute,
		map1attribute,
		map2attribute,
	})

	// Set up the configuration for hosting the minimatch service.
	cfg.Set("minimatch.hostname", minimatchHost)
	cfg.Set("minimatch.grpcport", minimatchGRPCPort)
	cfg.Set("minimatch.httpport", minimatchHTTPPort)

	return cfg, nil
}<|MERGE_RESOLUTION|>--- conflicted
+++ resolved
@@ -28,13 +28,8 @@
 )
 
 const (
-<<<<<<< HEAD
 	minimatchPrefix   = "minimatch"
 	minimatchHost     = "localhost"
-=======
-	minimatchHost     = "localhost"
-	minimatchPrefix   = "minimatch"
->>>>>>> 6d8b5160
 	minimatchGRPCPort = "50510"
 	minimatchHTTPPort = "51510"
 )
