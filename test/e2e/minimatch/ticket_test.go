// Copyright 2019 Google LLC
//
// Licensed under the Apache License, Version 2.0 (the "License");
// you may not use this file except in compliance with the License.
// You may obtain a copy of the License at
//
//     http://www.apache.org/licenses/LICENSE-2.0
//
// Unless required by applicable law or agreed to in writing, software
// distributed under the License is distributed on an "AS IS" BASIS,
// WITHOUT WARRANTIES OR CONDITIONS OF ANY KIND, either express or implied.
// See the License for the specific language governing permissions and
// limitations under the License.

package minimatch

import (
	"context"
	"io"
	"testing"
	"time"

	structpb "github.com/golang/protobuf/ptypes/struct"
	"github.com/stretchr/testify/assert"
	"github.com/stretchr/testify/require"
	"google.golang.org/grpc/codes"
	"google.golang.org/grpc/status"
	internalTesting "open-match.dev/open-match/internal/testing"
	"open-match.dev/open-match/pkg/pb"
)

func TestAssignTickets(t *testing.T) {
	tc := createMinimatchForTest(t)
	defer tc.Close()

	fe := pb.NewFrontendClient(tc.MustGRPC())
	be := pb.NewBackendClient(tc.MustGRPC())

	ctResp, err := fe.CreateTicket(tc.Context(), &pb.CreateTicketRequest{Ticket: &pb.Ticket{}})
	assert.Nil(t, err)

	var tt = []struct {
		description    string
		ticketIds      []string
		assignment     *pb.Assignment
		wantAssignment *pb.Assignment
		wantCode       codes.Code
	}{
		{
			"expects invalid argument code since request is empty",
			nil,
			nil,
			nil,
			codes.InvalidArgument,
		},
		{
			"expects invalid argument code since assignment is nil",
			[]string{"1"},
			nil,
			nil,
			codes.InvalidArgument,
		},
		{
			"expects not found code since ticket id does not exist in the statestore",
			[]string{"2"},
			&pb.Assignment{Connection: "localhost"},
			nil,
			codes.NotFound,
		},
		{
			"expects not found code since ticket id 'unknown id' does not exist in the statestore",
			[]string{ctResp.GetTicket().GetId(), "unknown id"},
			&pb.Assignment{Connection: "localhost"},
			nil,
			codes.NotFound,
		},
		{
			"expects ok code",
			[]string{ctResp.GetTicket().GetId()},
			&pb.Assignment{Connection: "localhost"},
			&pb.Assignment{Connection: "localhost"},
			codes.OK,
		},
	}

	t.Run("TestAssignTickets", func(t *testing.T) {
		for _, test := range tt {
			test := test
			t.Run(test.description, func(t *testing.T) {
				t.Parallel()
				_, err := be.AssignTickets(tc.Context(), &pb.AssignTicketsRequest{TicketId: test.ticketIds, Assignment: test.assignment})
				assert.Equal(t, test.wantCode, status.Convert(err).Code())

				// If assign ticket succeeds, validate the assignment
				if err == nil {
					for _, id := range test.ticketIds {
						gtResp, err := fe.GetTicket(tc.Context(), &pb.GetTicketRequest{TicketId: id})
						assert.Nil(t, err)
						// grpc will write something to the reserved fields of this protobuf object, so we have to do comparisons fields by fields.
						assert.Equal(t, test.wantAssignment.GetConnection(), gtResp.GetAssignment().GetConnection())
						assert.Equal(t, test.wantAssignment.GetProperties(), gtResp.GetAssignment().GetProperties())
						assert.Equal(t, test.wantAssignment.GetError(), gtResp.GetAssignment().GetError())
					}
				}
			})
		}
	})
}

// TestTicketLifeCycle tests creating, getting and deleting a ticket using Frontend service.
func TestTicketLifeCycle(t *testing.T) {
	assert := assert.New(t)

	tc := createMinimatchForTest(t)
	defer tc.Close()
	fe := pb.NewFrontendClient(tc.MustGRPC())
	assert.NotNil(fe)

	ticket := &pb.Ticket{
		Properties: &structpb.Struct{
			Fields: map[string]*structpb.Value{
				"test-property": {Kind: &structpb.Value_NumberValue{NumberValue: 1}},
			},
		},
		Assignment: &pb.Assignment{
			Connection: "test-tbd",
		},
	}

	// Create a ticket, validate that it got an id and set its id in the expected ticket.
	resp, err := fe.CreateTicket(context.Background(), &pb.CreateTicketRequest{Ticket: ticket})
	assert.NotNil(resp)
	assert.Nil(err)
	want := resp.Ticket
	assert.NotNil(want)
	assert.NotNil(want.GetId())
	ticket.Id = want.GetId()
	validateTicket(t, resp.GetTicket(), ticket)

	// Fetch the ticket and validate that it is identical to the expected ticket.
	gotTicket, err := fe.GetTicket(context.Background(), &pb.GetTicketRequest{TicketId: ticket.GetId()})
	assert.NotNil(gotTicket)
	assert.Nil(err)
	validateTicket(t, gotTicket, ticket)

	// Delete the ticket and validate that it was actually deleted.
	_, err = fe.DeleteTicket(context.Background(), &pb.DeleteTicketRequest{TicketId: ticket.GetId()})
	assert.Nil(err)
	validateDelete(t, fe, ticket.GetId())
}

func TestQueryTickets(t *testing.T) {
<<<<<<< HEAD
	tests := []struct {
		description   string
		pool          *pb.Pool
		preAction     func(fe pb.FrontendClient, t *testing.T)
		wantCode      codes.Code
		wantTickets   []*pb.Ticket
		wantPageCount int
	}{
		{
			description:   "expects invalid argument code since pool is empty",
			preAction:     func(_ pb.FrontendClient, _ *testing.T) {},
			pool:          nil,
			wantCode:      codes.InvalidArgument,
			wantTickets:   nil,
			wantPageCount: 0,
		},
		{
			description: "expects response with no tickets since the store is empty",
			preAction:   func(_ pb.FrontendClient, _ *testing.T) {},
			pool: &pb.Pool{
				Filter: []*pb.Filter{{
					Attribute: "ok",
				}},
			},
			wantCode:      codes.OK,
			wantTickets:   nil,
			wantPageCount: 0,
		},
		{
			description: "expects response with no tickets since all tickets in the store are filtered out",
			preAction: func(fe pb.FrontendClient, t *testing.T) {
				tickets := internalTesting.GenerateTickets(
					internalTesting.Property{Name: map1attribute, Min: 0, Max: 10, Interval: 2},
					internalTesting.Property{Name: map2attribute, Min: 0, Max: 10, Interval: 2},
				)
=======
	assert := assert.New(t)
	tc := createMinimatchForTest(t)
	defer tc.Close()

	queryTicketsLoop(t, tc, &pb.QueryTicketsRequest{}, func(_ *pb.QueryTicketsResponse, err error) {
		assert.Equal(codes.InvalidArgument, status.Convert(err).Code())
	})
}
>>>>>>> d5f60ae2

				for _, ticket := range tickets {
					resp, err := fe.CreateTicket(context.Background(), &pb.CreateTicketRequest{Ticket: ticket})
					assert.NotNil(t, resp)
					assert.Nil(t, err)
				}
			},
			pool: &pb.Pool{
				Filter: []*pb.Filter{{
					Attribute: skillattribute,
				}},
			},
			wantCode:      codes.OK,
			wantTickets:   nil,
			wantPageCount: 0,
		},
		{
			description: "expects response with 5 tickets with map1attribute=2 and map2attribute in range of [0,10)",
			preAction: func(fe pb.FrontendClient, t *testing.T) {
				tickets := internalTesting.GenerateTickets(
					internalTesting.Property{Name: map1attribute, Min: 0, Max: 10, Interval: 2},
					internalTesting.Property{Name: map2attribute, Min: 0, Max: 10, Interval: 2},
				)

				for _, ticket := range tickets {
					resp, err := fe.CreateTicket(context.Background(), &pb.CreateTicketRequest{Ticket: ticket})
					assert.NotNil(t, resp)
					assert.Nil(t, err)
				}
			},
			pool: &pb.Pool{
				Filter: []*pb.Filter{{
					Attribute: map1attribute,
					Min:       1,
					Max:       3,
				}},
			},
			wantCode: codes.OK,
			wantTickets: internalTesting.GenerateTickets(
				internalTesting.Property{Name: map1attribute, Min: 2, Max: 3, Interval: 2},
				internalTesting.Property{Name: map2attribute, Min: 0, Max: 10, Interval: 2},
			),
			wantPageCount: 1,
		},
		{
			// Test inclusive filters and paging works as expected
			description: "expects response with 15 tickets with map1attribute=2,4,6 and map2attribute=[0,10)",
			preAction: func(fe pb.FrontendClient, t *testing.T) {
				tickets := internalTesting.GenerateTickets(
					internalTesting.Property{Name: map1attribute, Min: 0, Max: 10, Interval: 2},
					internalTesting.Property{Name: map2attribute, Min: 0, Max: 10, Interval: 2},
				)

				for _, ticket := range tickets {
					resp, err := fe.CreateTicket(context.Background(), &pb.CreateTicketRequest{Ticket: ticket})
					assert.NotNil(t, resp)
					assert.Nil(t, err)
				}
			},

			pool: &pb.Pool{
				Filter: []*pb.Filter{{
					Attribute: map1attribute,
					Min:       2,
					Max:       6,
				}},
			},
			wantCode: codes.OK,
			wantTickets: internalTesting.GenerateTickets(
				internalTesting.Property{Name: map1attribute, Min: 2, Max: 7, Interval: 2},
				internalTesting.Property{Name: map2attribute, Min: 0, Max: 10, Interval: 2},
			),
			wantPageCount: 2,
		},
	}

	t.Run("TestQueryTickets", func(t *testing.T) {
		for _, test := range tests {
			test := test
			t.Run(test.description, func(t *testing.T) {
				t.Parallel()
				tc := createMinimatchForTest(t)
				defer tc.Close()

				mml := pb.NewMmLogicClient(tc.MustGRPC())
				fe := pb.NewFrontendClient(tc.MustGRPC())
				pageCounts := 0

				test.preAction(fe, t)

				stream, err := mml.QueryTickets(tc.Context(), &pb.QueryTicketsRequest{Pool: test.pool})
				assert.Nil(t, err)

				var actualTickets []*pb.Ticket

				for {
					resp, err := stream.Recv()
					if err == io.EOF {
						break
					}
					if err != nil {
						assert.Equal(t, test.wantCode, status.Convert(err).Code())
						break
					}

					actualTickets = append(actualTickets, resp.Ticket...)
					pageCounts++
				}

				require.Equal(t, len(test.wantTickets), len(actualTickets))
				// Test fields by fields because of the randomness of the ticket ids...
				// TODO: this makes testing overcomplicated. Should figure out a way to avoid the randomness
				// This for loop also relies on the fact that redis range query and the ticket generator both returns tickets in sorted order.
				// If this fact changes, we might need an ugly nested for loop to do the validness checks.
				for i := 0; i < len(actualTickets); i++ {
					assert.Equal(t, test.wantTickets[i].GetAssignment(), actualTickets[i].GetAssignment())
					assert.Equal(t, test.wantTickets[i].GetProperties(), actualTickets[i].GetProperties())
				}
				assert.Equal(t, test.wantPageCount, pageCounts)
			})
		}
<<<<<<< HEAD
	})
=======
	}
}

// validateTicket validates that the fetched ticket is identical to the expected ticket.
func validateTicket(t *testing.T, got *pb.Ticket, want *pb.Ticket) {
	assert.Equal(t, got.GetId(), want.GetId())
	assert.Equal(t, got.GetProperties().GetFields()["test-property"].GetNumberValue(), want.GetProperties().GetFields()["test-property"].GetNumberValue())
	assert.Equal(t, got.GetAssignment().GetConnection(), want.GetAssignment().GetConnection())
	assert.Equal(t, got.GetAssignment().GetProperties(), want.GetAssignment().GetProperties())
	assert.Equal(t, got.GetAssignment().GetError(), want.GetAssignment().GetError())
}

// validateDelete validates that the ticket is actually deleted from the state storage.
// Given that delete is async, this method retries fetch every 100ms up to 5 seconds.
func validateDelete(t *testing.T, fe pb.FrontendClient, id string) {
	start := time.Now()
	for {
		if time.Since(start) > 5*time.Second {
			break
		}

		// Attempt to fetch the ticket every 100ms
		_, err := fe.GetTicket(context.Background(), &pb.GetTicketRequest{TicketId: id})
		if err != nil {
			// Only failure to fetch with NotFound should be considered as success.
			assert.Equal(t, status.Code(err), codes.NotFound)
			return
		}

		time.Sleep(100 * time.Millisecond)
	}

	assert.Failf(t, "ticket %v not deleted after 5 seconds", id)
>>>>>>> d5f60ae2
}<|MERGE_RESOLUTION|>--- conflicted
+++ resolved
@@ -150,7 +150,6 @@
 }
 
 func TestQueryTickets(t *testing.T) {
-<<<<<<< HEAD
 	tests := []struct {
 		description   string
 		pool          *pb.Pool
@@ -186,16 +185,6 @@
 					internalTesting.Property{Name: map1attribute, Min: 0, Max: 10, Interval: 2},
 					internalTesting.Property{Name: map2attribute, Min: 0, Max: 10, Interval: 2},
 				)
-=======
-	assert := assert.New(t)
-	tc := createMinimatchForTest(t)
-	defer tc.Close()
-
-	queryTicketsLoop(t, tc, &pb.QueryTicketsRequest{}, func(_ *pb.QueryTicketsResponse, err error) {
-		assert.Equal(codes.InvalidArgument, status.Convert(err).Code())
-	})
-}
->>>>>>> d5f60ae2
 
 				for _, ticket := range tickets {
 					resp, err := fe.CreateTicket(context.Background(), &pb.CreateTicketRequest{Ticket: ticket})
@@ -317,10 +306,7 @@
 				assert.Equal(t, test.wantPageCount, pageCounts)
 			})
 		}
-<<<<<<< HEAD
 	})
-=======
-	}
 }
 
 // validateTicket validates that the fetched ticket is identical to the expected ticket.
@@ -353,5 +339,4 @@
 	}
 
 	assert.Failf(t, "ticket %v not deleted after 5 seconds", id)
->>>>>>> d5f60ae2
 }