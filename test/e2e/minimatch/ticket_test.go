--- conflicted
+++ resolved
@@ -29,12 +29,7 @@
 )
 
 func TestAssignTickets(t *testing.T) {
-<<<<<<< HEAD
-	tc := createBackendForTest(t)
-=======
-	assert := assert.New(t)
 	tc := createMinimatchForTest(t)
->>>>>>> 52ad8de6
 	defer tc.Close()
 
 	fe := pb.NewFrontendClient(tc.MustGRPC())
