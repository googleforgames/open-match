// +build !e2ecluster

// Copyright 2019 Google LLC
//
// Licensed under the Apache License, Version 2.0 (the "License");
// you may not use this file except in compliance with the License.
// You may obtain a copy of the License at
//
//     http://www.apache.org/licenses/LICENSE-2.0
//
// Unless required by applicable law or agreed to in writing, software
// distributed under the License is distributed on an "AS IS" BASIS,
// WITHOUT WARRANTIES OR CONDITIONS OF ANY KIND, either express or implied.
// See the License for the specific language governing permissions and
// limitations under the License.

package minimatch

import (
	"fmt"
	"io"
	"math"
	"testing"
	"time"

	structpb "github.com/golang/protobuf/ptypes/struct"
	"github.com/stretchr/testify/assert"
	rpcTesting "open-match.dev/open-match/internal/rpc/testing"
	"open-match.dev/open-match/internal/testing/e2e"
	"open-match.dev/open-match/pkg/pb"
)

type testProfile struct {
	name  string
	pools []*pb.Pool
}

func TestMinimatch(t *testing.T) {
<<<<<<< HEAD
=======
	assert := require.New(t)
	evalTc := createEvaluatorForTest(t)
	defer evalTc.Close()
	minimatchTc := createMinimatchForTest(t, evalTc)
	defer minimatchTc.Close()
	mmfTc := createMatchFunctionForTest(t, minimatchTc)
	defer mmfTc.Close()

	minimatchConn := minimatchTc.MustGRPC()
	fe := pb.NewFrontendClient(minimatchConn)
	mml := pb.NewMmLogicClient(minimatchConn)
	be := pb.NewBackendClient(minimatchConn)

>>>>>>> 317f914d
	// TODO: Currently, the E2E test uses globally defined test data. Consider
	// improving this in future iterations to test data scoped to sepcific test cases

	// Tickets used for testing. The id will be populated once the Tickets are created.
	testTickets := []struct {
		skill      float64
		mapValue   string
		targetPool string
		id         string
	}{
		{skill: 1, mapValue: e2e.Map1Attribute, targetPool: e2e.Map1BeginnerPool},
		{skill: 5, mapValue: e2e.Map1Attribute, targetPool: e2e.Map1BeginnerPool},
		{skill: 8, mapValue: e2e.Map1Attribute, targetPool: e2e.Map1AdvancedPool},
		{skill: 0, mapValue: e2e.Map2Attribute, targetPool: e2e.Map2BeginnerPool},
		{skill: 6, mapValue: e2e.Map2Attribute, targetPool: e2e.Map2AdvancedPool},
		{skill: 10, mapValue: e2e.Map2Attribute, targetPool: e2e.Map2AdvancedPool},
		{skill: 10, mapValue: "non-indexable-map"},
	}

	// The Pools that are used for testing. Currently, each pool simply represents
	// a combination of the attributes indexed on a ticket.
	testPools := map[string]*pb.Pool{
		e2e.Map1BeginnerPool: {
			Name: e2e.Map1BeginnerPool,
			Filter: []*pb.Filter{
				{Attribute: e2e.SkillAttribute, Min: 0, Max: 5},
				{Attribute: e2e.Map1Attribute, Max: math.MaxFloat64},
			},
		},
		e2e.Map1AdvancedPool: {
			Name: e2e.Map1AdvancedPool,
			Filter: []*pb.Filter{
				{Attribute: e2e.SkillAttribute, Min: 6, Max: 10},
				{Attribute: e2e.Map1Attribute, Max: math.MaxFloat64},
			},
		},
		e2e.Map2BeginnerPool: {
			Name: e2e.Map2BeginnerPool,
			Filter: []*pb.Filter{
				{Attribute: e2e.SkillAttribute, Min: 0, Max: 5},
				{Attribute: e2e.Map2Attribute, Max: math.MaxFloat64},
			},
		},
		e2e.Map2AdvancedPool: {
			Name: e2e.Map2AdvancedPool,
			Filter: []*pb.Filter{
				{Attribute: e2e.SkillAttribute, Min: 6, Max: 10},
				{Attribute: e2e.Map2Attribute, Max: math.MaxFloat64},
			},
		},
	}

	// Test profiles being tested for. Note that each profile embeds two pools - and
	// the current MMF returns a match per pool in the profile - so each profile should
	// output two matches that are comprised of tickets belonging to that pool.
	testProfiles := []testProfile{
		{name: "", pools: []*pb.Pool{testPools[e2e.Map1BeginnerPool], testPools[e2e.Map1AdvancedPool]}},
		{name: "", pools: []*pb.Pool{testPools[e2e.Map2BeginnerPool], testPools[e2e.Map2AdvancedPool]}},
	}

<<<<<<< HEAD
	fcGenerator := func(mmfTc *rpcTesting.TestContext, fcType pb.FunctionConfig_Type) *pb.FunctionConfig {
		switch fcType {
		case pb.FunctionConfig_GRPC:
			return &pb.FunctionConfig{
				Type: pb.FunctionConfig_GRPC,
				Host: mmfTc.GetHostname(),
				Port: int32(mmfTc.GetGRPCPort()),
=======
	// Create all the tickets and validate ticket creation succeeds. Also populate ticket ids
	// to expected player pools.
	for i, td := range testTickets {
		resp, err := fe.CreateTicket(minimatchTc.Context(), &pb.CreateTicketRequest{Ticket: &pb.Ticket{
			Properties: &structpb.Struct{
				Fields: map[string]*structpb.Value{
					e2e.SkillAttribute: {Kind: &structpb.Value_NumberValue{NumberValue: td.skill}},
					td.mapValue:        {Kind: &structpb.Value_NumberValue{NumberValue: float64(time.Now().Unix())}},
				},
			},
		}})

		assert.NotNil(resp)
		assert.Nil(err)
		testTickets[i].id = resp.Ticket.Id
	}

	// poolTickets represents a map of the pool name to all the ticket ids in the pool.
	poolTickets := make(map[string][]string)

	// Query tickets for each pool
	for _, pool := range testPools {
		qtstr, err := mml.QueryTickets(minimatchTc.Context(), &pb.QueryTicketsRequest{Pool: pool})
		assert.Nil(err)
		assert.NotNil(qtstr)

		var tickets []*pb.Ticket
		for {
			qtresp, err := qtstr.Recv()
			if err == io.EOF {
				break
>>>>>>> 317f914d
			}
		case pb.FunctionConfig_REST:
			return &pb.FunctionConfig{
				Type: pb.FunctionConfig_GRPC,
				Host: mmfTc.GetHostname(),
				Port: int32(mmfTc.GetGRPCPort()),
			}
		}
		return nil
	}

	fcTypes := []pb.FunctionConfig_Type{pb.FunctionConfig_GRPC, pb.FunctionConfig_REST}

	for _, fcType := range fcTypes {
		t.Run(fmt.Sprintf("TestMinimatch-%v", fcType), func(t *testing.T) {
			minimatchTc := createMinimatchForTest(t)
			defer minimatchTc.Close()
			mmfTc := createMatchFunctionForTest(t, minimatchTc)
			defer mmfTc.Close()
			fc := fcGenerator(mmfTc, fcType)

			minimatchConn := minimatchTc.MustGRPC()
			fe := pb.NewFrontendClient(minimatchConn)
			mml := pb.NewMmLogicClient(minimatchConn)
			be := pb.NewBackendClient(minimatchConn)

			// Create all the tickets and validate ticket creation succeeds. Also populate ticket ids
			// to expected player pools.
			for i, td := range testTickets {
				resp, err := fe.CreateTicket(minimatchTc.Context(), &pb.CreateTicketRequest{Ticket: &pb.Ticket{
					Properties: &structpb.Struct{
						Fields: map[string]*structpb.Value{
							skillattribute: {Kind: &structpb.Value_NumberValue{NumberValue: td.skill}},
							td.mapValue:    {Kind: &structpb.Value_NumberValue{NumberValue: float64(time.Now().Unix())}},
						},
					},
				}})

				assert.NotNil(t, resp)
				assert.Nil(t, err)
				testTickets[i].id = resp.Ticket.Id
			}

			// poolTickets represents a map of the pool name to all the ticket ids in the pool.
			poolTickets := make(map[string][]string)

			// Query tickets for each pool
			for _, pool := range testPools {
				qtstr, err := mml.QueryTickets(minimatchTc.Context(), &pb.QueryTicketsRequest{Pool: pool})
				assert.Nil(t, err)
				assert.NotNil(t, qtstr)

				var tickets []*pb.Ticket
				for {
					qtresp, err := qtstr.Recv()
					if err == io.EOF {
						break
					}
					assert.Nil(t, err)
					assert.NotNil(t, qtresp)
					tickets = append(tickets, qtresp.Ticket...)
				}

				// Generate a map of pool name to all tickets belonging to the pool.
				for _, ticket := range tickets {
					poolTickets[pool.Name] = append(poolTickets[pool.Name], ticket.Id)
				}

				// Generate a map of pool name to all tickets that should belong to the pool
				// based on test ticket data.
				var want []string
				for _, td := range testTickets {
					if td.targetPool == pool.Name {
						want = append(want, td.id)
					}
				}

				// Validate that all the pools have the expected tickets.
				assert.Equal(t, poolTickets[pool.Name], want)
			}

			testFetchMatches(t, poolTickets, testProfiles, minimatchTc, be, fc)
		})
	}
}

func testFetchMatches(t *testing.T, poolTickets map[string][]string, testProfiles []testProfile, tc *rpcTesting.TestContext, be pb.BackendClient, fc *pb.FunctionConfig) {
	// Fetch Matches for each test profile.
	for _, profile := range testProfiles {
		br, err := be.FetchMatches(tc.Context(), &pb.FetchMatchesRequest{
			Config:  fc,
			Profile: []*pb.MatchProfile{{Name: profile.name, Pool: profile.pools}},
		})

		assert.Nil(t, err)
		assert.NotNil(t, br)
		assert.NotNil(t, br.Match)

		for _, match := range br.GetMatch() {
			// Currently, the MMF simply creates a match per pool in the match profile - and populates
			// the roster with the pool name. Thus validate that for the roster populated in the match
			// result has all the tickets expected in that pool.
			assert.Equal(t, len(match.GetRoster()), 1)
			assert.Equal(t, match.GetRoster()[0].TicketId, poolTickets[match.GetRoster()[0].GetName()])

			var gotTickets []string
			for _, ticket := range match.GetTicket() {
				gotTickets = append(gotTickets, ticket.Id)
			}

			// Given that currently we only populate all tickets in a match in a Roster, validate that
			// all the tickets present in the result match are equal to the tickets in the pool for that match.
			assert.Equal(t, gotTickets, poolTickets[match.GetRoster()[0].GetName()])
		}
	}
}<|MERGE_RESOLUTION|>--- conflicted
+++ resolved
@@ -17,14 +17,13 @@
 package minimatch
 
 import (
-	"fmt"
 	"io"
 	"math"
 	"testing"
 	"time"
 
 	structpb "github.com/golang/protobuf/ptypes/struct"
-	"github.com/stretchr/testify/assert"
+	"github.com/stretchr/testify/require"
 	rpcTesting "open-match.dev/open-match/internal/rpc/testing"
 	"open-match.dev/open-match/internal/testing/e2e"
 	"open-match.dev/open-match/pkg/pb"
@@ -36,8 +35,6 @@
 }
 
 func TestMinimatch(t *testing.T) {
-<<<<<<< HEAD
-=======
 	assert := require.New(t)
 	evalTc := createEvaluatorForTest(t)
 	defer evalTc.Close()
@@ -51,7 +48,6 @@
 	mml := pb.NewMmLogicClient(minimatchConn)
 	be := pb.NewBackendClient(minimatchConn)
 
->>>>>>> 317f914d
 	// TODO: Currently, the E2E test uses globally defined test data. Consider
 	// improving this in future iterations to test data scoped to sepcific test cases
 
@@ -112,15 +108,6 @@
 		{name: "", pools: []*pb.Pool{testPools[e2e.Map2BeginnerPool], testPools[e2e.Map2AdvancedPool]}},
 	}
 
-<<<<<<< HEAD
-	fcGenerator := func(mmfTc *rpcTesting.TestContext, fcType pb.FunctionConfig_Type) *pb.FunctionConfig {
-		switch fcType {
-		case pb.FunctionConfig_GRPC:
-			return &pb.FunctionConfig{
-				Type: pb.FunctionConfig_GRPC,
-				Host: mmfTc.GetHostname(),
-				Port: int32(mmfTc.GetGRPCPort()),
-=======
 	// Create all the tickets and validate ticket creation succeeds. Also populate ticket ids
 	// to expected player pools.
 	for i, td := range testTickets {
@@ -152,94 +139,49 @@
 			qtresp, err := qtstr.Recv()
 			if err == io.EOF {
 				break
->>>>>>> 317f914d
 			}
-		case pb.FunctionConfig_REST:
-			return &pb.FunctionConfig{
-				Type: pb.FunctionConfig_GRPC,
-				Host: mmfTc.GetHostname(),
-				Port: int32(mmfTc.GetGRPCPort()),
+			assert.Nil(err)
+			assert.NotNil(qtresp)
+			tickets = append(tickets, qtresp.Ticket...)
+		}
+
+		// Generate a map of pool name to all tickets belonging to the pool.
+		for _, ticket := range tickets {
+			poolTickets[pool.Name] = append(poolTickets[pool.Name], ticket.Id)
+		}
+
+		// Generate a map of pool name to all tickets that should belong to the pool
+		// based on test ticket data.
+		var want []string
+		for _, td := range testTickets {
+			if td.targetPool == pool.Name {
+				want = append(want, td.id)
 			}
 		}
-		return nil
-	}
-
-	fcTypes := []pb.FunctionConfig_Type{pb.FunctionConfig_GRPC, pb.FunctionConfig_REST}
-
-	for _, fcType := range fcTypes {
-		t.Run(fmt.Sprintf("TestMinimatch-%v", fcType), func(t *testing.T) {
-			minimatchTc := createMinimatchForTest(t)
-			defer minimatchTc.Close()
-			mmfTc := createMatchFunctionForTest(t, minimatchTc)
-			defer mmfTc.Close()
-			fc := fcGenerator(mmfTc, fcType)
-
-			minimatchConn := minimatchTc.MustGRPC()
-			fe := pb.NewFrontendClient(minimatchConn)
-			mml := pb.NewMmLogicClient(minimatchConn)
-			be := pb.NewBackendClient(minimatchConn)
-
-			// Create all the tickets and validate ticket creation succeeds. Also populate ticket ids
-			// to expected player pools.
-			for i, td := range testTickets {
-				resp, err := fe.CreateTicket(minimatchTc.Context(), &pb.CreateTicketRequest{Ticket: &pb.Ticket{
-					Properties: &structpb.Struct{
-						Fields: map[string]*structpb.Value{
-							skillattribute: {Kind: &structpb.Value_NumberValue{NumberValue: td.skill}},
-							td.mapValue:    {Kind: &structpb.Value_NumberValue{NumberValue: float64(time.Now().Unix())}},
-						},
-					},
-				}})
-
-				assert.NotNil(t, resp)
-				assert.Nil(t, err)
-				testTickets[i].id = resp.Ticket.Id
-			}
-
-			// poolTickets represents a map of the pool name to all the ticket ids in the pool.
-			poolTickets := make(map[string][]string)
-
-			// Query tickets for each pool
-			for _, pool := range testPools {
-				qtstr, err := mml.QueryTickets(minimatchTc.Context(), &pb.QueryTicketsRequest{Pool: pool})
-				assert.Nil(t, err)
-				assert.NotNil(t, qtstr)
-
-				var tickets []*pb.Ticket
-				for {
-					qtresp, err := qtstr.Recv()
-					if err == io.EOF {
-						break
-					}
-					assert.Nil(t, err)
-					assert.NotNil(t, qtresp)
-					tickets = append(tickets, qtresp.Ticket...)
-				}
-
-				// Generate a map of pool name to all tickets belonging to the pool.
-				for _, ticket := range tickets {
-					poolTickets[pool.Name] = append(poolTickets[pool.Name], ticket.Id)
-				}
-
-				// Generate a map of pool name to all tickets that should belong to the pool
-				// based on test ticket data.
-				var want []string
-				for _, td := range testTickets {
-					if td.targetPool == pool.Name {
-						want = append(want, td.id)
-					}
-				}
-
-				// Validate that all the pools have the expected tickets.
-				assert.Equal(t, poolTickets[pool.Name], want)
-			}
-
-			testFetchMatches(t, poolTickets, testProfiles, minimatchTc, be, fc)
-		})
+
+		// Validate that all the pools have the expected tickets.
+		assert.Equal(poolTickets[pool.Name], want)
+	}
+
+	fcs := []*pb.FunctionConfig{
+		{
+			Type: pb.FunctionConfig_GRPC,
+			Host: mmfTc.GetHostname(),
+			Port: int32(mmfTc.GetGRPCPort()),
+		},
+		{
+			Type: pb.FunctionConfig_REST,
+			Host: mmfTc.GetHostname(),
+			Port: int32(mmfTc.GetHTTPPort()),
+		},
+	}
+
+	for _, fc := range fcs {
+		testFetchMatches(assert, poolTickets, testProfiles, minimatchTc, be, fc)
 	}
 }
 
-func testFetchMatches(t *testing.T, poolTickets map[string][]string, testProfiles []testProfile, tc *rpcTesting.TestContext, be pb.BackendClient, fc *pb.FunctionConfig) {
+func testFetchMatches(assert *require.Assertions, poolTickets map[string][]string, testProfiles []testProfile, tc *rpcTesting.TestContext, be pb.BackendClient, fc *pb.FunctionConfig) {
 	// Fetch Matches for each test profile.
 	for _, profile := range testProfiles {
 		br, err := be.FetchMatches(tc.Context(), &pb.FetchMatchesRequest{
@@ -247,16 +189,16 @@
 			Profile: []*pb.MatchProfile{{Name: profile.name, Pool: profile.pools}},
 		})
 
-		assert.Nil(t, err)
-		assert.NotNil(t, br)
-		assert.NotNil(t, br.Match)
+		assert.Nil(err)
+		assert.NotNil(br)
+		assert.NotNil(br.Match)
 
 		for _, match := range br.GetMatch() {
 			// Currently, the MMF simply creates a match per pool in the match profile - and populates
 			// the roster with the pool name. Thus validate that for the roster populated in the match
 			// result has all the tickets expected in that pool.
-			assert.Equal(t, len(match.GetRoster()), 1)
-			assert.Equal(t, match.GetRoster()[0].TicketId, poolTickets[match.GetRoster()[0].GetName()])
+			assert.Equal(len(match.GetRoster()), 1)
+			assert.Equal(match.GetRoster()[0].TicketId, poolTickets[match.GetRoster()[0].GetName()])
 
 			var gotTickets []string
 			for _, ticket := range match.GetTicket() {
@@ -265,7 +207,7 @@
 
 			// Given that currently we only populate all tickets in a match in a Roster, validate that
 			// all the tickets present in the result match are equal to the tickets in the pool for that match.
-			assert.Equal(t, gotTickets, poolTickets[match.GetRoster()[0].GetName()])
+			assert.Equal(gotTickets, poolTickets[match.GetRoster()[0].GetName()])
 		}
 	}
 }