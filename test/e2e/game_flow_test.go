// Copyright 2019 Google LLC
//
// Licensed under the Apache License, Version 2.0 (the "License");
// you may not use this file except in compliance with the License.
// You may obtain a copy of the License at
//
//     http://www.apache.org/licenses/LICENSE-2.0
//
// Unless required by applicable law or agreed to in writing, software
// distributed under the License is distributed on an "AS IS" BASIS,
// WITHOUT WARRANTIES OR CONDITIONS OF ANY KIND, either express or implied.
// See the License for the specific language governing permissions and
// limitations under the License.

package e2e

import (
	"context"
	"io"
	"testing"
	"time"

	"github.com/stretchr/testify/require"
	"google.golang.org/grpc"
	statestoreTesting "open-match.dev/open-match/internal/statestore/testing"
	"open-match.dev/open-match/internal/testing/e2e"
	"open-match.dev/open-match/pkg/pb"
)

func TestServiceHealth(t *testing.T) {
	om, closer := e2e.New(t)
	defer closer()
	if err := om.HealthCheck(); err != nil {
		t.Errorf("cluster health checks failed, %s", err)
	}
}

func TestGetClients(t *testing.T) {
	om, closer := e2e.New(t)
	defer closer()

	if c := om.MustFrontendGRPC(); c == nil {
		t.Error("cannot get frontend client")
	}

	if c := om.MustBackendGRPC(); c == nil {
		t.Error("cannot get backend client")
	}

	if c := om.MustMmLogicGRPC(); c == nil {
		t.Error("cannot get mmlogic client")
	}
}

func TestGameMatchWorkFlow(t *testing.T) {
	/*
		This end to end test does the following things step by step
		1. Create a few tickets with delicate designs and hand crafted search fields
		2. Call backend.FetchMatches and verify it returns expected matches.
<<<<<<< HEAD
		3. Call backend.FetchMatches within redis.ignoreListTTL seconds and expects it return a match with duplicate tickets in step 2.
		4. Wait for redis.ignoreListTTL seconds and call backend.FetchMatches the third time, expect the same result as step 2.
=======
		3. Call backend.FetchMatches within storage.ignoreListTTL seconds and expects it return a match with duplicate tickets in step 2.
		4. Wait for storage.ignoreListTTL seconds and call backend.FetchMatches the third time, expect the same result as step 2.
>>>>>>> d82fc4fe
		5. Call backend.AssignTickets to assign DGSs for the tickets in FetchMatches' response
		6. Call backend.FetchMatches and verify it no longer returns tickets got assigned in the previous step.
		7. Call frontend.DeleteTicket to delete the tickets returned in step 6.
		8. Call backend.FetchMatches and verify the response does not contain the tickets got deleted.
	*/

	om, closer := e2e.New(t)
	defer closer()
	fe := om.MustFrontendGRPC()
	be := om.MustBackendGRPC()
	mmfCfg := om.MustMmfConfigGRPC()
	ctx := om.Context()

	ticket1 := &pb.Ticket{
		SearchFields: &pb.SearchFields{
			DoubleArgs: map[string]float64{
				e2e.DoubleArgMMR:   1,
				e2e.DoubleArgLevel: 1,
			},
		},
	}

	ticket2 := &pb.Ticket{
		SearchFields: &pb.SearchFields{
			DoubleArgs: map[string]float64{
				e2e.DoubleArgMMR:   5,
				e2e.DoubleArgLevel: 5,
			},
		},
	}

	ticket3 := &pb.Ticket{
		SearchFields: &pb.SearchFields{
			DoubleArgs: map[string]float64{
				e2e.DoubleArgMMR:   10,
				e2e.DoubleArgLevel: 10,
			},
		},
	}

	ticket4 := &pb.Ticket{
		SearchFields: &pb.SearchFields{
			DoubleArgs: map[string]float64{
				e2e.DoubleArgMMR:   15,
				e2e.DoubleArgLevel: 15,
			},
		},
	}

	ticket5 := &pb.Ticket{
		SearchFields: &pb.SearchFields{
			DoubleArgs: map[string]float64{
				e2e.DoubleArgMMR:   20,
				e2e.DoubleArgLevel: 20,
			},
		},
	}

	tickets := []*pb.Ticket{ticket1, ticket2, ticket3, ticket4, ticket5}

	var err error
	// 1. Create a few tickets with delicate designs and hand crafted search fields
	for i := 0; i < len(tickets); i++ {
		var ctResp *pb.CreateTicketResponse
		ctResp, err = fe.CreateTicket(ctx, &pb.CreateTicketRequest{Ticket: tickets[i]}, grpc.WaitForReady(true))
		require.Nil(t, err)
		require.NotNil(t, ctResp)
		// Assign Open Match ids back to the input tickets
		*tickets[i] = *ctResp.GetTicket()
	}

	fmReq := &pb.FetchMatchesRequest{
		Config: mmfCfg,
		Profiles: []*pb.MatchProfile{
			{
				Name: "test-profile",
				Pools: []*pb.Pool{
					{
						Name:               "ticket12",
						DoubleRangeFilters: []*pb.DoubleRangeFilter{{DoubleArg: e2e.DoubleArgMMR, Min: 0, Max: 6}, {DoubleArg: e2e.DoubleArgLevel, Min: 0, Max: 100}},
					},
					{
						Name:               "ticket23",
						DoubleRangeFilters: []*pb.DoubleRangeFilter{{DoubleArg: e2e.DoubleArgMMR, Min: 3, Max: 10}, {DoubleArg: e2e.DoubleArgLevel, Min: 0, Max: 100}},
					},
					{
						Name:               "ticket5",
						DoubleRangeFilters: []*pb.DoubleRangeFilter{{DoubleArg: e2e.DoubleArgMMR, Min: 0, Max: 100}, {DoubleArg: e2e.DoubleArgLevel, Min: 17, Max: 25}},
					},
					{
						Name:               "ticket234",
						DoubleRangeFilters: []*pb.DoubleRangeFilter{{DoubleArg: e2e.DoubleArgMMR, Min: 3, Max: 17}, {DoubleArg: e2e.DoubleArgLevel, Min: 3, Max: 17}},
					},
				},
			},
		},
	}

	// 2. Call backend.FetchMatches and expects two matches with the following tickets
	var wantTickets = [][]*pb.Ticket{{ticket2, ticket3, ticket4}, {ticket5}}
	validateFetchMatchesResponse(ctx, t, wantTickets, be, fmReq)

<<<<<<< HEAD
	// 3. Call backend.FetchMatches within redis.ignoreListTTL seconds and expects it return a match with ticket1 .
	wantTickets = [][]*pb.Ticket{{ticket1}}
	validateFetchMatchesResponse(ctx, t, wantTickets, be, fmReq)

	// 4. Wait for redis.ignoreListTTL seconds and call backend.FetchMatches the third time, expect the same result as step 2.
=======
	// 3. Call backend.FetchMatches within storage.ignoreListTTL seconds and expects it return a match with ticket1 .
	wantTickets = [][]*pb.Ticket{{ticket1}}
	validateFetchMatchesResponse(ctx, t, wantTickets, be, fmReq)

	// 4. Wait for storage.ignoreListTTL seconds and call backend.FetchMatches the third time, expect the same result as step 2.
>>>>>>> d82fc4fe
	time.Sleep(statestoreTesting.IgnoreListTTL)
	wantTickets = [][]*pb.Ticket{{ticket2, ticket3, ticket4}, {ticket5}}
	validateFetchMatchesResponse(ctx, t, wantTickets, be, fmReq)

	// 5. Call backend.AssignTickets to assign DGSs for the tickets in FetchMatches' response
	var gotAtResp *pb.AssignTicketsResponse
	for _, tickets := range wantTickets {
		tids := []string{}
		for _, ticket := range tickets {
			tids = append(tids, ticket.GetId())
		}
		gotAtResp, err = be.AssignTickets(ctx, &pb.AssignTicketsRequest{TicketIds: tids, Assignment: &pb.Assignment{Connection: "agones-1"}}, grpc.WaitForReady(true))
		require.Nil(t, err)
		require.NotNil(t, gotAtResp)
	}

	// 6. Call backend.FetchMatches and verify it no longer returns tickets got assigned in the previous step.
	time.Sleep(statestoreTesting.IgnoreListTTL)
	wantTickets = [][]*pb.Ticket{{ticket1}}
	validateFetchMatchesResponse(ctx, t, wantTickets, be, fmReq)

	// 7. Call frontend.DeleteTicket to delete the tickets returned in step 6.
	var gotDtResp *pb.DeleteTicketResponse
	gotDtResp, err = fe.DeleteTicket(ctx, &pb.DeleteTicketRequest{TicketId: ticket1.GetId()}, grpc.WaitForReady(true))
	require.Nil(t, err)
	require.NotNil(t, gotDtResp)

	// 8. Call backend.FetchMatches and verify the response does not contain the tickets got deleted.
	time.Sleep(statestoreTesting.IgnoreListTTL)
	wantTickets = [][]*pb.Ticket{}
	validateFetchMatchesResponse(ctx, t, wantTickets, be, fmReq)
}

func validateFetchMatchesResponse(ctx context.Context, t *testing.T, wantTickets [][]*pb.Ticket, be pb.BackendClient, fmReq *pb.FetchMatchesRequest) {
	stream, err := be.FetchMatches(ctx, fmReq, grpc.WaitForReady(true))
	require.Nil(t, err)
	matches := make([]*pb.Match, 0)
	for {
		resp, err := stream.Recv()
		if err == io.EOF {
			break
		}
		require.Nil(t, err)
		matches = append(matches, resp.GetMatch())
	}

	require.Equal(t, len(wantTickets), len(matches))
	for _, match := range matches {
		require.Contains(t, wantTickets, match.GetTickets())
	}
}<|MERGE_RESOLUTION|>--- conflicted
+++ resolved
@@ -57,13 +57,8 @@
 		This end to end test does the following things step by step
 		1. Create a few tickets with delicate designs and hand crafted search fields
 		2. Call backend.FetchMatches and verify it returns expected matches.
-<<<<<<< HEAD
-		3. Call backend.FetchMatches within redis.ignoreListTTL seconds and expects it return a match with duplicate tickets in step 2.
-		4. Wait for redis.ignoreListTTL seconds and call backend.FetchMatches the third time, expect the same result as step 2.
-=======
 		3. Call backend.FetchMatches within storage.ignoreListTTL seconds and expects it return a match with duplicate tickets in step 2.
 		4. Wait for storage.ignoreListTTL seconds and call backend.FetchMatches the third time, expect the same result as step 2.
->>>>>>> d82fc4fe
 		5. Call backend.AssignTickets to assign DGSs for the tickets in FetchMatches' response
 		6. Call backend.FetchMatches and verify it no longer returns tickets got assigned in the previous step.
 		7. Call frontend.DeleteTicket to delete the tickets returned in step 6.
@@ -166,19 +161,11 @@
 	var wantTickets = [][]*pb.Ticket{{ticket2, ticket3, ticket4}, {ticket5}}
 	validateFetchMatchesResponse(ctx, t, wantTickets, be, fmReq)
 
-<<<<<<< HEAD
-	// 3. Call backend.FetchMatches within redis.ignoreListTTL seconds and expects it return a match with ticket1 .
-	wantTickets = [][]*pb.Ticket{{ticket1}}
-	validateFetchMatchesResponse(ctx, t, wantTickets, be, fmReq)
-
-	// 4. Wait for redis.ignoreListTTL seconds and call backend.FetchMatches the third time, expect the same result as step 2.
-=======
 	// 3. Call backend.FetchMatches within storage.ignoreListTTL seconds and expects it return a match with ticket1 .
 	wantTickets = [][]*pb.Ticket{{ticket1}}
 	validateFetchMatchesResponse(ctx, t, wantTickets, be, fmReq)
 
 	// 4. Wait for storage.ignoreListTTL seconds and call backend.FetchMatches the third time, expect the same result as step 2.
->>>>>>> d82fc4fe
 	time.Sleep(statestoreTesting.IgnoreListTTL)
 	wantTickets = [][]*pb.Ticket{{ticket2, ticket3, ticket4}, {ticket5}}
 	validateFetchMatchesResponse(ctx, t, wantTickets, be, fmReq)
