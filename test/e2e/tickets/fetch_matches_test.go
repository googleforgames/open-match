--- conflicted
+++ resolved
@@ -29,16 +29,11 @@
 )
 
 func TestGameMatchWorkFlow(t *testing.T) {
-	var gotFmResp *pb.FetchMatchesResponse
-	var gotAtResp *pb.AssignTicketsResponse
-	var ctResp *pb.CreateTicketResponse
-	var gotDtResp *pb.DeleteTicketResponse
-	var err error
 	/*
 		This end to end test does the following things step by step
 		1. Create a few tickets with delicate designs and hand crafted properties
 		2. Call backend.FetchMatches and verify it returns expected matches.
-		3. Call backend.FetchMatches within redis.ignoreLists.ttl seconds and expect FailedPrecondition error.
+		3. Call backend.FetchMatches within redis.ignoreLists.ttl seconds and expects it return a match with duplicate tickets in step 2.
 		4. Wait for redis.ignoreLists.ttl seconds and call backend.FetchMatches the third time, expect the same result as step 2.
 		5. Call backend.AssignTickets to assign DGSs for the tickets in FetchMatches' response
 		6. Call backend.FetchMatches and verify it no longer returns tickets got assigned in the previous step.
@@ -99,8 +94,10 @@
 
 	tickets := []*pb.Ticket{ticket1, ticket2, ticket3, ticket4, ticket5}
 
+	var err error
 	// 1. Create a few tickets with delicate designs and hand crafted properties
 	for i := 0; i < len(tickets); i++ {
+		var ctResp *pb.CreateTicketResponse
 		ctResp, err = fe.CreateTicket(om.Context(), &pb.CreateTicketRequest{Ticket: tickets[i]})
 		assert.Nil(t, err)
 		assert.NotNil(t, ctResp)
@@ -119,13 +116,8 @@
 						Filters: []*pb.Filter{{Attribute: "level", Min: 0, Max: 6}, {Attribute: "defense", Min: 0, Max: 100}},
 					},
 					{
-<<<<<<< HEAD
-						Name:   "ticket23",
-						Filter: []*pb.Filter{{Attribute: "level", Min: 3, Max: 14}, {Attribute: "defense", Min: 0, Max: 100}},
-=======
 						Name:    "ticket23",
-						Filters: []*pb.Filter{{Attribute: "level", Min: 3, Max: 15}, {Attribute: "defense", Min: 0, Max: 100}},
->>>>>>> 7462f321
+						Filters: []*pb.Filter{{Attribute: "level", Min: 3, Max: 10}, {Attribute: "defense", Min: 0, Max: 100}},
 					},
 					{
 						Name:    "ticket5",
@@ -141,8 +133,9 @@
 	}
 
 	// 2. Call backend.FetchMatches and expects two matches with the following tickets
+	var gotFmResp *pb.FetchMatchesResponse
 	gotFmResp, err = be.FetchMatches(om.Context(), fmReq)
-	tmpMatches := gotFmResp.GetMatch()
+	tmpMatches := gotFmResp.GetMatches()
 	assert.Nil(t, err)
 	validateFetchMatchesResponse(t, [][]*pb.Ticket{{ticket2, ticket3, ticket4}, {ticket5}}, gotFmResp)
 
@@ -158,12 +151,13 @@
 	validateFetchMatchesResponse(t, [][]*pb.Ticket{{ticket2, ticket3, ticket4}, {ticket5}}, gotFmResp)
 
 	// 5. Call backend.AssignTickets to assign DGSs for the tickets in FetchMatches' response
+	var gotAtResp *pb.AssignTicketsResponse
 	for _, match := range tmpMatches {
 		tids := []string{}
-		for _, ticket := range match.GetTicket() {
+		for _, ticket := range match.GetTickets() {
 			tids = append(tids, ticket.GetId())
 		}
-		gotAtResp, err = be.AssignTickets(om.Context(), &pb.AssignTicketsRequest{TicketId: tids, Assignment: &pb.Assignment{Connection: "agones-1"}})
+		gotAtResp, err = be.AssignTickets(om.Context(), &pb.AssignTicketsRequest{TicketIds: tids, Assignment: &pb.Assignment{Connection: "agones-1"}})
 		assert.Nil(t, err)
 		assert.NotNil(t, gotAtResp)
 	}
@@ -175,20 +169,21 @@
 	validateFetchMatchesResponse(t, [][]*pb.Ticket{{ticket1}}, gotFmResp)
 
 	// 7. Call frontend.DeleteTicket to delete part of the tickets that got assigned.
+	var gotDtResp *pb.DeleteTicketResponse
 	gotDtResp, err = fe.DeleteTicket(om.Context(), &pb.DeleteTicketRequest{TicketId: ticket2.GetId()})
 	assert.Nil(t, err)
 	assert.NotNil(t, gotDtResp)
 
 	// 8. Call backend.AssignTickets to the tickets got deleted and expect an error.
-	gotAtResp, err = be.AssignTickets(om.Context(), &pb.AssignTicketsRequest{TicketId: []string{ticket2.GetId(), ticket3.GetId()}, Assignment: &pb.Assignment{Connection: "agones-2"}})
+	gotAtResp, err = be.AssignTickets(om.Context(), &pb.AssignTicketsRequest{TicketIds: []string{ticket2.GetId(), ticket3.GetId()}, Assignment: &pb.Assignment{Connection: "agones-2"}})
 	assert.Equal(t, codes.NotFound, status.Convert(err).Code())
 	assert.Nil(t, gotAtResp)
 }
 
 func validateFetchMatchesResponse(t *testing.T, wantTickets [][]*pb.Ticket, resp *pb.FetchMatchesResponse) {
 	assert.NotNil(t, resp)
-	assert.Equal(t, len(wantTickets), len(resp.GetMatch()))
-	for _, match := range resp.GetMatch() {
-		assert.Contains(t, wantTickets, match.GetTicket())
+	assert.Equal(t, len(wantTickets), len(resp.GetMatches()))
+	for _, match := range resp.GetMatches() {
+		assert.Contains(t, wantTickets, match.GetTickets())
 	}
 }