--- conflicted
+++ resolved
@@ -37,16 +37,8 @@
 var sleep = flag.Int("s", 5, "number of seconds to sleep after each iteration in non-interactive mode")
 
 func main() {
-<<<<<<< HEAD
 	flag.Parse()
-
-	conf, err := readConfig("", map[string]interface{}{
-		"REDIS_SERVICE_HOST": "127.0.0.1",
-		"REDIS_SERVICE_PORT": "6379",
-	})
-=======
 	cfg, err := config.Read()
->>>>>>> 8db062f7
 	check(err, "QUIT")
 
 	pool, err := redishelpers.ConnectionPool(cfg)
