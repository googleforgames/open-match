# Copyright 2019 Google LLC
#
# Licensed under the Apache License, Version 2.0 (the "License");
# you may not use this file except in compliance with the License.
# You may obtain a copy of the License at
#
#     http://www.apache.org/licenses/LICENSE-2.0
#
# Unless required by applicable law or agreed to in writing, software
# distributed under the License is distributed on an "AS IS" BASIS,
# WITHOUT WARRANTIES OR CONDITIONS OF ANY KIND, either express or implied.
# See the License for the specific language governing permissions and
# limitations under the License.

## NOTICE: There's 2 variables you need to make sure are set.
## GCP_PROJECT_ID if you're working against GCP.
## Or $REGISTRY if you want to use your own custom docker registry.
##
## Basic Deployment
## make create-gke-cluster OR make create-mini-cluster
## make push-helm
## make REGISTRY=gcr.io/$PROJECT_ID push-images -j$(nproc)
## make install-chart
## Generate Files
## make all-protos
##
## Building
## make all -j$(nproc)
##
## Access monitoring
## make proxy-prometheus
## make proxy-grafana
##
## Run those tools
## make run-backendclient
## make run-frontendclient
## make run-clientloadgen
##
## Teardown
## make delete-mini-cluster
## make delete-gke-cluster
##
# http://makefiletutorial.com/

BASE_VERSION = 0.0.0-dev
VERSION_SUFFIX = $(shell git rev-parse --short=7 HEAD | tr -d [:punct:])
BRANCH_NAME = $(shell git rev-parse --abbrev-ref HEAD | tr -d [:punct:])
VERSION = $(BASE_VERSION)-$(VERSION_SUFFIX)
BUILD_DATE = $(shell date -u +'%Y-%m-%dT%H:%M:%SZ')
YEAR_MONTH = $(shell date -u +'%Y%m')
MAJOR_MINOR_VERSION = $(shell echo $(BASE_VERSION) | cut -d '.' -f1).$(shell echo $(BASE_VERSION) | cut -d '.' -f2)

PROTOC_VERSION = 3.7.1
HELM_VERSION = 2.13.1
HUGO_VERSION = 0.55.5
KUBECTL_VERSION = 1.14.1
NODEJS_VERSION = 10.15.3
SKAFFOLD_VERSION = latest
MINIKUBE_VERSION = latest
HTMLTEST_VERSION = 0.10.3
GOLANGCI_VERSION = 1.16.0
KIND_VERSION = 0.2.1

PROTOC_RELEASE_BASE = https://github.com/protocolbuffers/protobuf/releases/download/v$(PROTOC_VERSION)/protoc-$(PROTOC_VERSION)
GO = GO111MODULE=on go
# Defines the absolute local directory of the open-match project
REPOSITORY_ROOT := $(patsubst %/,%,$(dir $(abspath $(MAKEFILE_LIST))))
GO_BUILD_COMMAND = CGO_ENABLED=0 $(GO) build -a -installsuffix cgo .
BUILD_DIR = $(REPOSITORY_ROOT)/build
TOOLCHAIN_DIR = $(BUILD_DIR)/toolchain
TOOLCHAIN_BIN = $(TOOLCHAIN_DIR)/bin
PROTOC := $(TOOLCHAIN_BIN)/protoc
PROTOC_INCLUDES := $(TOOLCHAIN_DIR)/include/
GCP_PROJECT_ID ?=
GCP_PROJECT_FLAG = --project=$(GCP_PROJECT_ID)
OPEN_MATCH_PUBLIC_IMAGES_PROJECT_ID = open-match-public-images
OM_SITE_GCP_PROJECT_ID = open-match-site
OM_SITE_GCP_PROJECT_FLAG = --project=$(OM_SITE_GCP_PROJECT_ID)
REGISTRY ?= gcr.io/$(GCP_PROJECT_ID)
TAG := $(VERSION)
ALTERNATE_TAG := dev
GKE_CLUSTER_NAME = om-cluster
GCP_REGION = us-west1
GCP_ZONE = us-west1-a
EXE_EXTENSION =
LOCAL_CLOUD_BUILD_PUSH = # --push
KUBECTL_RUN_ENV = --env='REDIS_SERVICE_HOST=$$(OM_REDIS_MASTER_SERVICE_HOST)' --env='REDIS_SERVICE_PORT=$$(OM_REDIS_MASTER_SERVICE_PORT)'
GCP_LOCATION_FLAG = --zone $(GCP_ZONE)
# Flags to simulate behavior of newer versions of Kubernetes
KUBERNETES_COMPAT = --no-enable-basic-auth --no-issue-client-certificate --enable-ip-alias --metadata disable-legacy-endpoints=true --enable-autoupgrade
GO111MODULE = on
PROMETHEUS_PORT = 9090
GRAFANA_PORT = 3000
SITE_PORT = 8080
FRONTEND_PORT = 51504
BACKEND_PORT = 51505
MMLOGIC_PORT = 51503
HELM = $(TOOLCHAIN_BIN)/helm
TILLER = $(TOOLCHAIN_BIN)/tiller
MINIKUBE = $(TOOLCHAIN_BIN)/minikube
KUBECTL = $(TOOLCHAIN_BIN)/kubectl
HTMLTEST = $(TOOLCHAIN_BIN)/htmltest
KIND = $(TOOLCHAIN_BIN)/kind
SERVICE = default
OPEN_MATCH_CHART_NAME = open-match
OPEN_MATCH_KUBERNETES_NAMESPACE = open-match
OPEN_MATCH_EXAMPLE_CHART_NAME = open-match-example
OPEN_MATCH_EXAMPLE_KUBERNETES_NAMESPACE = open-match
REDIS_NAME = om-redis
GCLOUD_ACCOUNT_EMAIL = $(shell gcloud auth list --format yaml | grep account: | cut -c 10-)
_GCB_POST_SUBMIT ?= 0
# Latest version triggers builds of :latest images and deploy to main website.
_GCB_LATEST_VERSION ?=
DEV_SITE_VERSION = head
IMAGE_BUILD_ARGS=--build-arg BUILD_DATE=$(BUILD_DATE) --build-arg=VCS_REF=$(SHORT_SHA) --build-arg BUILD_VERSION=$(BASE_VERSION)

# Make port forwards accessible outside of the proxy machine.
PORT_FORWARD_ADDRESS_FLAG = --address 0.0.0.0
DASHBOARD_PORT = 9092

# AppEngine variables
GAE_SITE_VERSION = om$(YEAR_MONTH)

# If the version is 0.0* then the service name is "development" as in development.open-match.dev.
ifeq ($(MAJOR_MINOR_VERSION),0.0)
	GAE_SERVICE_NAME = development
else
	GAE_SERVICE_NAME = $(shell echo $(MAJOR_MINOR_VERSION) | tr . -)
endif 

export PATH := $(REPOSITORY_ROOT)/node_modules/.bin/:$(TOOLCHAIN_BIN):$(TOOLCHAIN_DIR)/nodejs/bin:$(PATH)

# Get the project from gcloud if it's not set.
ifeq ($(GCP_PROJECT_ID),)
	export GCP_PROJECT_ID = $(shell gcloud config list --format 'value(core.project)')
endif

ifeq ($(OS),Windows_NT)
	# TODO: Windows packages are here but things are broken since many paths are Linux based and zip vs tar.gz.
	HELM_PACKAGE = https://storage.googleapis.com/kubernetes-helm/helm-v$(HELM_VERSION)-windows-amd64.zip
	MINIKUBE_PACKAGE = https://storage.googleapis.com/minikube/releases/$(MINIKUBE_VERSION)/minikube-windows-amd64.exe
	SKAFFOLD_PACKAGE = https://storage.googleapis.com/skaffold/releases/$(SKAFFOLD_VERSION)/skaffold-windows-amd64.exe
	EXE_EXTENSION = .exe
	PROTOC_PACKAGE = $(PROTOC_RELEASE_BASE)-win64.zip
	KUBECTL_PACKAGE = https://storage.googleapis.com/kubernetes-release/release/v$(KUBECTL_VERSION)/bin/windows/amd64/kubectl.exe
	HUGO_PACKAGE = https://github.com/gohugoio/hugo/releases/download/v$(HUGO_VERSION)/hugo_extended_$(HUGO_VERSION)_Windows-64bit.zip
	NODEJS_PACKAGE = https://nodejs.org/dist/v$(NODEJS_VERSION)/node-v$(NODEJS_VERSION)-win-x64.zip
	NODEJS_PACKAGE_NAME = nodejs.zip
	HTMLTEST_PACKAGE = https://github.com/wjdp/htmltest/releases/download/v$(HTMLTEST_VERSION)/htmltest_$(HTMLTEST_VERSION)_windows_amd64.zip
	GOLANGCI_PACKAGE = https://github.com/golangci/golangci-lint/releases/download/v$(GOLANGCI_VERSION)/golangci-lint-$(GOLANGCI_VERSION)-windows-amd64.zip
	KIND_PACKAGE = https://github.com/kubernetes-sigs/kind/releases/download/$(KIND_VERSION)/kind-windows-amd64
else
	UNAME_S := $(shell uname -s)
	ifeq ($(UNAME_S),Linux)
		HELM_PACKAGE = https://storage.googleapis.com/kubernetes-helm/helm-v$(HELM_VERSION)-linux-amd64.tar.gz
		MINIKUBE_PACKAGE = https://storage.googleapis.com/minikube/releases/$(MINIKUBE_VERSION)/minikube-linux-amd64
		SKAFFOLD_PACKAGE = https://storage.googleapis.com/skaffold/releases/$(SKAFFOLD_VERSION)/skaffold-linux-amd64
		PROTOC_PACKAGE = $(PROTOC_RELEASE_BASE)-linux-x86_64.zip
		KUBECTL_PACKAGE = https://storage.googleapis.com/kubernetes-release/release/v$(KUBECTL_VERSION)/bin/linux/amd64/kubectl
		HUGO_PACKAGE = https://github.com/gohugoio/hugo/releases/download/v$(HUGO_VERSION)/hugo_extended_$(HUGO_VERSION)_Linux-64bit.tar.gz
		NODEJS_PACKAGE = https://nodejs.org/dist/v$(NODEJS_VERSION)/node-v$(NODEJS_VERSION)-linux-x64.tar.gz
		NODEJS_PACKAGE_NAME = nodejs.tar.gz
		HTMLTEST_PACKAGE = https://github.com/wjdp/htmltest/releases/download/v$(HTMLTEST_VERSION)/htmltest_$(HTMLTEST_VERSION)_linux_amd64.tar.gz
		GOLANGCI_PACKAGE = https://github.com/golangci/golangci-lint/releases/download/v$(GOLANGCI_VERSION)/golangci-lint-$(GOLANGCI_VERSION)-linux-amd64.tar.gz
		KIND_PACKAGE = https://github.com/kubernetes-sigs/kind/releases/download/$(KIND_VERSION)/kind-linux-amd64
	endif
	ifeq ($(UNAME_S),Darwin)
		HELM_PACKAGE = https://storage.googleapis.com/kubernetes-helm/helm-v$(HELM_VERSION)-darwin-amd64.tar.gz
		MINIKUBE_PACKAGE = https://storage.googleapis.com/minikube/releases/$(MINIKUBE_VERSION)/minikube-darwin-amd64
		SKAFFOLD_PACKAGE = https://storage.googleapis.com/skaffold/releases/$(SKAFFOLD_VERSION)/skaffold-darwin-amd64
		PROTOC_PACKAGE = $(PROTOC_RELEASE_BASE)-osx-x86_64.zip
		KUBECTL_PACKAGE = https://storage.googleapis.com/kubernetes-release/release/v$(KUBECTL_VERSION)/bin/darwin/amd64/kubectl
		HUGO_PACKAGE = https://github.com/gohugoio/hugo/releases/download/v$(HUGO_VERSION)/hugo_extended_$(HUGO_VERSION)_macOS-64bit.tar.gz
		NODEJS_PACKAGE = https://nodejs.org/dist/v$(NODEJS_VERSION)/node-v$(NODEJS_VERSION)-darwin-x64.tar.gz
		NODEJS_PACKAGE_NAME = nodejs.tar.gz
		HTMLTEST_PACKAGE = https://github.com/wjdp/htmltest/releases/download/v$(HTMLTEST_VERSION)/htmltest_$(HTMLTEST_VERSION)_osx_amd64.tar.gz
		GOLANGCI_PACKAGE = https://github.com/golangci/golangci-lint/releases/download/v$(GOLANGCI_VERSION)/golangci-lint-$(GOLANGCI_VERSION)-darwin-amd64.tar.gz
		KIND_PACKAGE = https://github.com/kubernetes-sigs/kind/releases/download/$(KIND_VERSION)/kind-darwin-amd64
	endif
endif

help:
	@cat Makefile | grep ^\#\# | grep -v ^\#\#\# |cut -c 4-

local-cloud-build: gcloud
	cloud-build-local --config=cloudbuild.yaml --dryrun=false $(LOCAL_CLOUD_BUILD_PUSH) --substitutions SHORT_SHA=$(VERSION_SUFFIX),_GCB_POST_SUBMIT=$(_GCB_POST_SUBMIT),BRANCH_NAME=$(BRANCH_NAME) .

push-images: push-service-images deprecated-push-images
push-service-images: push-backend-image push-frontend-image  push-mmlogic-image push-minimatch-image

push-backend-image: docker build-backend-image
	docker push $(REGISTRY)/openmatch-backend:$(TAG)
	docker push $(REGISTRY)/openmatch-backend:$(ALTERNATE_TAG)

push-frontend-image: docker build-frontend-image
	docker push $(REGISTRY)/openmatch-frontend:$(TAG)
	docker push $(REGISTRY)/openmatch-frontend:$(ALTERNATE_TAG)

push-mmlogic-image: docker build-mmlogic-image
	docker push $(REGISTRY)/openmatch-mmlogic:$(TAG)
	docker push $(REGISTRY)/openmatch-mmlogic:$(ALTERNATE_TAG)

push-minimatch-image: docker build-minimatch-image
	docker push $(REGISTRY)/openmatch-minimatch:$(TAG)
	docker push $(REGISTRY)/openmatch-minimatch:$(ALTERNATE_TAG)

build-images: build-service-images deprecated-build-images
build-service-images: build-backend-image build-frontend-image build-mmlogic-image build-minimatch-image

build-base-build-image: docker
	docker build -f Dockerfile.base-build -t open-match-base-build .

build-backend-image: docker build-base-build-image
	docker build -f cmd/future/backend/Dockerfile $(IMAGE_BUILD_ARGS) -t $(REGISTRY)/openmatch-backend:$(TAG) -t $(REGISTRY)/openmatch-backend:$(ALTERNATE_TAG) .

build-frontend-image: docker build-base-build-image
	docker build -f cmd/future/frontend/Dockerfile $(IMAGE_BUILD_ARGS) -t $(REGISTRY)/openmatch-frontend:$(TAG) -t $(REGISTRY)/openmatch-frontend:$(ALTERNATE_TAG) .

build-mmlogic-image: docker build-base-build-image
	docker build -f cmd/future/mmlogic/Dockerfile $(IMAGE_BUILD_ARGS) -t $(REGISTRY)/openmatch-mmlogic:$(TAG) -t $(REGISTRY)/openmatch-mmlogic:$(ALTERNATE_TAG) .

build-minimatch-image: docker build-base-build-image
	docker build -f cmd/future/minimatch/Dockerfile $(IMAGE_BUILD_ARGS) -t $(REGISTRY)/openmatch-minimatch:$(TAG) -t $(REGISTRY)/openmatch-minimatch:$(ALTERNATE_TAG) .

clean-images: docker deprecated-clean-images
	-docker rmi -f open-match-base-build

	-docker rmi -f $(REGISTRY)/openmatch-backend:$(TAG) $(REGISTRY)/openmatch-backend:$(ALTERNATE_TAG)
	-docker rmi -f $(REGISTRY)/openmatch-frontend:$(TAG) $(REGISTRY)/openmatch-frontend:$(ALTERNATE_TAG)
	-docker rmi -f $(REGISTRY)/openmatch-mmlogic:$(TAG) $(REGISTRY)/openmatch-mmlogic:$(ALTERNATE_TAG)
	-docker rmi -f $(REGISTRY)/openmatch-minimatch:$(TAG) $(REGISTRY)/openmatch-minimatch:$(ALTERNATE_TAG)

install-redis: build/toolchain/bin/helm$(EXE_EXTENSION)
	$(HELM) upgrade --install --wait --debug $(REDIS_NAME) stable/redis --namespace $(OPEN_MATCH_KUBERNETES_NAMESPACE)

update-chart-deps: build/toolchain/bin/helm$(EXE_EXTENSION)
	(cd install/helm/open-match; $(HELM) repo add incubator https://kubernetes-charts-incubator.storage.googleapis.com; $(HELM) dependency update)

lint-chart: build/toolchain/bin/helm$(EXE_EXTENSION)
	(cd install/helm; $(HELM) lint open-match; $(HELM) lint open-match-example)

print-chart: build/toolchain/bin/helm$(EXE_EXTENSION)
	(cd install/helm; $(HELM) install --dry-run --debug open-match; $(HELM) install --dry-run --debug open-match-example)

install-chart: build/toolchain/bin/helm$(EXE_EXTENSION)
	$(HELM) upgrade --install --wait --debug $(OPEN_MATCH_CHART_NAME) install/helm/open-match \
		--timeout=400 \
		--namespace=$(OPEN_MATCH_KUBERNETES_NAMESPACE) \
		--set openmatch.image.registry=$(REGISTRY) \
		--set openmatch.image.tag=$(TAG) \
		--set grafana.enabled=true \
		--set jaeger.enabled=true \
		--set prometheus.enabled=true \
		--set redis.enabled=true \
		--set openmatch.monitoring.stackdriver.enabled=true \
		--set openmatch.monitoring.stackdriver.gcpProjectId=$(GCP_PROJECT_ID)

install-example-chart: build/toolchain/bin/helm$(EXE_EXTENSION)
	$(HELM) upgrade --install --wait --debug $(OPEN_MATCH_EXAMPLE_CHART_NAME) install/helm/open-match-example \
	  --namespace=$(OPEN_MATCH_KUBERNETES_NAMESPACE) \
	  --set openmatch.image.registry=$(REGISTRY) \
	  --set openmatch.image.tag=$(TAG)

delete-example-chart: build/toolchain/bin/helm$(EXE_EXTENSION)
	-$(HELM) delete --purge $(OPEN_MATCH_EXAMPLE_CHART_NAME)

dry-chart: build/toolchain/bin/helm$(EXE_EXTENSION)
	$(HELM) upgrade --install --wait --debug --dry-run $(OPEN_MATCH_CHART_NAME) install/helm/open-match \
		--namespace=$(OPEN_MATCH_KUBERNETES_NAMESPACE) \
		--set openmatch.image.registry=$(REGISTRY) \
		--set openmatch.image.tag=$(TAG)

delete-chart: build/toolchain/bin/helm$(EXE_EXTENSION) build/toolchain/bin/kubectl$(EXE_EXTENSION)
	-$(HELM) delete --purge $(OPEN_MATCH_CHART_NAME)
	-$(KUBECTL) --ignore-not-found delete crd prometheuses.monitoring.coreos.com
	-$(KUBECTL) --ignore-not-found delete crd servicemonitors.monitoring.coreos.com
	-$(KUBECTL) --ignore-not-found delete crd prometheusrules.monitoring.coreos.com

install/yaml/: install/yaml/install.yaml install/yaml/install-example.yaml install/yaml/01-redis-chart.yaml install/yaml/02-open-match.yaml install/yaml/03-prometheus-chart.yaml install/yaml/04-grafana-chart.yaml

install/yaml/01-redis-chart.yaml: build/toolchain/bin/helm$(EXE_EXTENSION)
	mkdir -p install/yaml/
	$(HELM) template --name $(OPEN_MATCH_CHART_NAME) --namespace $(OPEN_MATCH_KUBERNETES_NAMESPACE) \
		--set redis.fullnameOverride='$(REDIS_NAME)' \
		--set openmatch.config.install=false \
		--set openmatch.backendapi.install=false \
		--set openmatch.frontendapi.install=false \
		--set openmatch.mmlogicapi.install=false \
		--set prometheus.enabled=false \
		--set grafana.enabled=false \
		install/helm/open-match > install/yaml/01-redis-chart.yaml

install/yaml/02-open-match.yaml: build/toolchain/bin/helm$(EXE_EXTENSION)
	mkdir -p install/yaml/
	$(HELM) template --name $(OPEN_MATCH_CHART_NAME) --namespace $(OPEN_MATCH_KUBERNETES_NAMESPACE) \
		--set redis.fullnameOverride='$(REDIS_NAME)' \
		--set redis.enabled=false \
		--set prometheus.enabled=false \
		--set grafana.enabled=false \
		--set openmatch.image.registry=$(REGISTRY) \
		--set openmatch.image.tag=$(TAG) \
		--set openmatch.noChartMeta=true \
		install/helm/open-match > install/yaml/02-open-match.yaml

install/yaml/03-prometheus-chart.yaml: build/toolchain/bin/helm$(EXE_EXTENSION)
	mkdir -p install/yaml/
	$(HELM) template --name $(OPEN_MATCH_CHART_NAME) --namespace $(OPEN_MATCH_KUBERNETES_NAMESPACE) \
		--set redis.enabled=false \
		--set openmatch.config.install=false \
		--set openmatch.backendapi.install=false \
		--set openmatch.frontendapi.install=false \
		--set openmatch.mmlogicapi.install=false \
		--set grafana.enabled=false \
		install/helm/open-match > install/yaml/03-prometheus-chart.yaml

install/yaml/04-grafana-chart.yaml: build/toolchain/bin/helm$(EXE_EXTENSION)
	mkdir -p install/yaml/
	$(HELM) template --name $(OPEN_MATCH_CHART_NAME) --namespace $(OPEN_MATCH_KUBERNETES_NAMESPACE) \
		--set redis.enabled=false \
		--set openmatch.config.install=false \
		--set openmatch.backendapi.install=false \
		--set openmatch.frontendapi.install=false \
		--set openmatch.mmlogicapi.install=false \
		--set prometheus.enabled=false \
		--set grafana.enabled=true \
		install/helm/open-match > install/yaml/04-grafana-chart.yaml

install/yaml/install.yaml: build/toolchain/bin/helm$(EXE_EXTENSION)
	mkdir -p install/yaml/
	$(HELM) template --name $(OPEN_MATCH_CHART_NAME) --namespace $(OPEN_MATCH_KUBERNETES_NAMESPACE) \
		--set openmatch.image.registry=$(REGISTRY) \
		--set openmatch.image.tag=$(TAG) \
		--set redis.enabled=true \
		--set prometheus.enabled=true \
		--set grafana.enabled=true \
		install/helm/open-match > install/yaml/install.yaml

install/yaml/install-example.yaml: build/toolchain/bin/helm$(EXE_EXTENSION)
	mkdir -p install/yaml/
	$(HELM) template --name $(OPEN_MATCH_EXAMPLE_CHART_NAME) --namespace $(OPEN_MATCH_EXAMPLE_KUBERNETES_NAMESPACE) \
		--set openmatch.image.registry=$(REGISTRY) \
		--set openmatch.image.tag=$(TAG) \
		install/helm/open-match-example > install/yaml/install-example.yaml

set-redis-password:
	@stty -echo; \
		printf "Redis password: "; \
		read REDIS_PASSWORD; \
		stty echo; \
		printf "\n"; \
		$(KUBECTL) create secret generic $(REDIS_NAME) -n $(OPEN_MATCH_EXAMPLE_KUBERNETES_NAMESPACE) --from-literal=redis-password=$$REDIS_PASSWORD --dry-run -o yaml | $(KUBECTL) replace -f - --force

install-toolchain: install-kubernetes-tools install-web-tools install-protoc-tools install-openmatch-tools
install-kubernetes-tools: build/toolchain/bin/kubectl$(EXE_EXTENSION) build/toolchain/bin/helm$(EXE_EXTENSION) build/toolchain/bin/minikube$(EXE_EXTENSION) build/toolchain/bin/skaffold$(EXE_EXTENSION)
install-web-tools: build/toolchain/bin/hugo$(EXE_EXTENSION) build/toolchain/bin/htmltest$(EXE_EXTENSION) build/toolchain/nodejs/
install-protoc-tools: build/toolchain/bin/protoc$(EXE_EXTENSION) build/toolchain/bin/protoc-gen-go$(EXE_EXTENSION) build/toolchain/bin/protoc-gen-grpc-gateway$(EXE_EXTENSION) build/toolchain/bin/protoc-gen-swagger$(EXE_EXTENSION)
install-openmatch-tools: build/toolchain/bin/certgen$(EXE_EXTENSION)

build/toolchain/bin/helm$(EXE_EXTENSION):
	mkdir -p $(TOOLCHAIN_BIN)
	mkdir -p $(TOOLCHAIN_DIR)/temp-helm
ifeq ($(suffix $(HELM_PACKAGE)),.zip)
	cd $(TOOLCHAIN_DIR)/temp-helm && curl -Lo helm.zip $(HELM_PACKAGE) && unzip -j -q -o helm.zip
else
	cd $(TOOLCHAIN_DIR)/temp-helm && curl -Lo helm.tar.gz $(HELM_PACKAGE) && tar xzf helm.tar.gz --strip-components 1
endif
	mv $(TOOLCHAIN_DIR)/temp-helm/helm$(EXE_EXTENSION) $(TOOLCHAIN_BIN)/helm$(EXE_EXTENSION)
	mv $(TOOLCHAIN_DIR)/temp-helm/tiller$(EXE_EXTENSION) $(TOOLCHAIN_BIN)/tiller$(EXE_EXTENSION)
	rm -rf $(TOOLCHAIN_DIR)/temp-helm/

build/toolchain/bin/hugo$(EXE_EXTENSION):
	mkdir -p $(TOOLCHAIN_BIN)
	mkdir -p $(TOOLCHAIN_DIR)/temp-hugo
ifeq ($(suffix $(HUGO_PACKAGE)),.zip)
	cd $(TOOLCHAIN_DIR)/temp-hugo && curl -Lo hugo.zip $(HUGO_PACKAGE) && unzip -q -o hugo.zip
else
	cd $(TOOLCHAIN_DIR)/temp-hugo && curl -Lo hugo.tar.gz $(HUGO_PACKAGE) && tar xzf hugo.tar.gz
endif
	mv $(TOOLCHAIN_DIR)/temp-hugo/hugo$(EXE_EXTENSION) $(TOOLCHAIN_BIN)/hugo$(EXE_EXTENSION)
	rm -rf $(TOOLCHAIN_DIR)/temp-hugo/

build/toolchain/bin/minikube$(EXE_EXTENSION):
	mkdir -p $(TOOLCHAIN_BIN)
	curl -Lo minikube$(EXE_EXTENSION) $(MINIKUBE_PACKAGE)
	chmod +x minikube$(EXE_EXTENSION)
	mv minikube$(EXE_EXTENSION) $(TOOLCHAIN_BIN)/minikube$(EXE_EXTENSION)

build/toolchain/bin/kubectl$(EXE_EXTENSION):
	mkdir -p $(TOOLCHAIN_BIN)
	curl -Lo kubectl$(EXE_EXTENSION) $(KUBECTL_PACKAGE)
	chmod +x kubectl$(EXE_EXTENSION)
	mv kubectl$(EXE_EXTENSION) $(TOOLCHAIN_BIN)/kubectl$(EXE_EXTENSION)

build/toolchain/bin/skaffold$(EXE_EXTENSION):
	mkdir -p $(TOOLCHAIN_BIN)
	curl -Lo skaffold$(EXE_EXTENSION) $(SKAFFOLD_PACKAGE)
	chmod +x skaffold$(EXE_EXTENSION)
	mv skaffold$(EXE_EXTENSION) $(TOOLCHAIN_BIN)/skaffold$(EXE_EXTENSION)

build/toolchain/bin/htmltest$(EXE_EXTENSION):
	mkdir -p $(TOOLCHAIN_BIN)
	mkdir -p $(TOOLCHAIN_DIR)/temp-htmltest
ifeq ($(suffix $(HTMLTEST_PACKAGE)),.zip)
	cd $(TOOLCHAIN_DIR)/temp-htmltest && curl -Lo htmltest.zip $(HTMLTEST_PACKAGE) && unzip -q -o htmltest.zip
else
	cd $(TOOLCHAIN_DIR)/temp-htmltest && curl -Lo htmltest.tar.gz $(HTMLTEST_PACKAGE) && tar xzf htmltest.tar.gz
endif
	mv $(TOOLCHAIN_DIR)/temp-htmltest/htmltest$(EXE_EXTENSION) $(TOOLCHAIN_BIN)/htmltest$(EXE_EXTENSION)
	rm -rf $(TOOLCHAIN_DIR)/temp-htmltest/

build/toolchain/bin/golangci-lint$(EXE_EXTENSION):
	mkdir -p $(TOOLCHAIN_BIN)
	mkdir -p $(TOOLCHAIN_DIR)/temp-golangci
ifeq ($(suffix $(GOLANGCI_PACKAGE)),.zip)
	cd $(TOOLCHAIN_DIR)/temp-golangci && curl -Lo golangci.zip $(GOLANGCI_PACKAGE) && unzip -j -q -o golangci.zip
else
	cd $(TOOLCHAIN_DIR)/temp-golangci && curl -Lo golangci.tar.gz $(GOLANGCI_PACKAGE) && tar xzf golangci.tar.gz --strip-components 1
endif
	mv $(TOOLCHAIN_DIR)/temp-golangci/golangci-lint$(EXE_EXTENSION) $(TOOLCHAIN_BIN)/golangci-lint$(EXE_EXTENSION)
	rm -rf $(TOOLCHAIN_DIR)/temp-golangci/

build/toolchain/bin/kind$(EXE_EXTENSION):
	mkdir -p $(TOOLCHAIN_BIN)
	curl -Lo $(TOOLCHAIN_BIN)/kind$(EXE_EXTENSION) $(KIND_PACKAGE)
	chmod +x $(TOOLCHAIN_BIN)/kind$(EXE_EXTENSION)

build/toolchain/python/:
	virtualenv --python=python3 $(TOOLCHAIN_DIR)/python/
	# Hack to workaround some crazy bug in pip that's chopping off python executable's name.
	cd build/toolchain/python/bin && ln -s python3 pytho
	cd build/toolchain/python/ && . bin/activate && pip install locustio && deactivate

build/toolchain/include/google/api/:
	mkdir -p $(TOOLCHAIN_DIR)/googleapis-temp/
	mkdir -p $(TOOLCHAIN_BIN)
	curl -o $(TOOLCHAIN_DIR)/googleapis-temp/googleapis.zip -L \
		https://github.com/googleapis/googleapis/archive/master.zip
	(cd $(TOOLCHAIN_DIR)/googleapis-temp/; unzip -q -o googleapis.zip)
	cp -rf $(TOOLCHAIN_DIR)/googleapis-temp/googleapis-master/google/api/ \
		$(PROTOC_INCLUDES)/google/api
	rm -rf $(TOOLCHAIN_DIR)/googleapis-temp

build/toolchain/include/protoc-gen-swagger/:
	mkdir -p $(TOOLCHAIN_DIR)/grpc-gateway-temp/
	mkdir -p $(TOOLCHAIN_BIN)
	mkdir -p $(PROTOC_INCLUDES)/protoc-gen-swagger/options/
	curl -o $(TOOLCHAIN_DIR)/grpc-gateway-temp/grpc-gateway.zip -L \
		https://github.com/grpc-ecosystem/grpc-gateway/archive/master.zip
	(cd $(TOOLCHAIN_DIR)/grpc-gateway-temp/; unzip -q -o grpc-gateway.zip)
	cp -rf $(TOOLCHAIN_DIR)/grpc-gateway-temp/grpc-gateway-master/protoc-gen-swagger/options/*.proto \
		$(PROTOC_INCLUDES)/protoc-gen-swagger/options/
	rm -rf $(TOOLCHAIN_DIR)/grpc-gateway-temp

build/toolchain/bin/protoc$(EXE_EXTENSION):
	mkdir -p $(TOOLCHAIN_BIN)
	curl -o $(TOOLCHAIN_DIR)/protoc-temp.zip -L $(PROTOC_PACKAGE)
	(cd $(TOOLCHAIN_DIR); unzip -q -o protoc-temp.zip)
	rm $(TOOLCHAIN_DIR)/protoc-temp.zip $(TOOLCHAIN_DIR)/readme.txt

build/toolchain/bin/protoc-gen-go$(EXE_EXTENSION): build/toolchain/include/google/api/ build/toolchain/include/protoc-gen-swagger/
	mkdir -p $(TOOLCHAIN_BIN)
	cd $(TOOLCHAIN_BIN) && $(GO) build -pkgdir . github.com/golang/protobuf/protoc-gen-go

build/toolchain/bin/protoc-gen-grpc-gateway$(EXE_EXTENSION): build/toolchain/include/google/api/ build/toolchain/include/protoc-gen-swagger/
	cd $(TOOLCHAIN_BIN) && $(GO) build -pkgdir . github.com/grpc-ecosystem/grpc-gateway/protoc-gen-grpc-gateway

build/toolchain/bin/protoc-gen-swagger$(EXE_EXTENSION): build/toolchain/include/google/api/ build/toolchain/include/protoc-gen-swagger/
	mkdir -p $(TOOLCHAIN_BIN)
	cd $(TOOLCHAIN_BIN) && $(GO) build -pkgdir . github.com/grpc-ecosystem/grpc-gateway/protoc-gen-swagger

build/archives/$(NODEJS_PACKAGE_NAME):
	mkdir -p build/archives/
	cd build/archives/ && curl -L -o $(NODEJS_PACKAGE_NAME) $(NODEJS_PACKAGE)

build/toolchain/nodejs/: build/archives/$(NODEJS_PACKAGE_NAME)
	mkdir -p build/toolchain/nodejs/
ifeq ($(suffix $(NODEJS_PACKAGE_NAME)),.zip)
	# TODO: This is broken, there's the node-v10.15.3-win-x64 directory also windows does not have the bin/ directory.
	# https://superuser.com/questions/518347/equivalent-to-tars-strip-components-1-in-unzip
	cd build/toolchain/nodejs/ && unzip -q -o ../../archives/$(NODEJS_PACKAGE_NAME)
else
	cd build/toolchain/nodejs/ && tar xzf ../../archives/$(NODEJS_PACKAGE_NAME) --strip-components 1
endif

build/toolchain/bin/certgen$(EXE_EXTENSION): tools/certgen/certgen$(EXE_EXTENSION)
	mkdir -p $(TOOLCHAIN_BIN)
	cp -f $(REPOSITORY_ROOT)/tools/certgen/certgen$(EXE_EXTENSION) $(TOOLCHAIN_BIN)/certgen$(EXE_EXTENSION)

push-helm: build/toolchain/bin/helm$(EXE_EXTENSION) build/toolchain/bin/kubectl$(EXE_EXTENSION)
	$(KUBECTL) create serviceaccount --namespace kube-system tiller
	$(HELM) init --service-account tiller --force-upgrade
	$(KUBECTL) create clusterrolebinding tiller-cluster-rule --clusterrole=cluster-admin --serviceaccount=kube-system:tiller
ifneq ($(strip $($(KUBECTL) get clusterroles | grep -i rbac)),)
	$(KUBECTL) patch deploy --namespace kube-system tiller-deploy -p '{"spec":{"template":{"spec":{"serviceAccount":"tiller"}}}}'
endif
	@echo "Waiting for Tiller to become ready..."
	$(KUBECTL) wait deployment --timeout=60s --for condition=available -l app=helm,name=tiller --namespace kube-system

delete-helm: build/toolchain/bin/helm$(EXE_EXTENSION) build/toolchain/bin/kubectl$(EXE_EXTENSION)
	-$(HELM) reset
	-$(KUBECTL) --ignore-not-found delete serviceaccount --namespace kube-system tiller
	-$(KUBECTL) --ignore-not-found delete clusterrolebinding tiller-cluster-rule
ifneq ($(strip $($(KUBECTL) get clusterroles | grep -i rbac)),)
	-$(KUBECTL) --ignore-not-found delete deployment --namespace kube-system tiller-deploy
endif
	@echo "Waiting for Tiller to go away..."
	-$(KUBECTL) wait deployment --timeout=60s --for delete -l app=helm,name=tiller --namespace kube-system

# Fake target for docker
docker: no-sudo

# Fake target for gcloud
gcloud: no-sudo

auth-docker: gcloud docker
	gcloud $(GCP_PROJECT_FLAG) auth configure-docker

auth-gke-cluster: gcloud
	gcloud $(GCP_PROJECT_FLAG) container clusters get-credentials $(GKE_CLUSTER_NAME) $(GCP_LOCATION_FLAG)

create-kind-cluster: build/toolchain/bin/kind$(EXE_EXTENSION) build/toolchain/bin/kubectl$(EXE_EXTENSION)
	$(KIND) create cluster

delete-kind-cluster: build/toolchain/bin/kind$(EXE_EXTENSION) build/toolchain/bin/kubectl$(EXE_EXTENSION)
	$(KIND) delete cluster

create-gke-cluster: build/toolchain/bin/kubectl$(EXE_EXTENSION) gcloud
	gcloud $(GCP_PROJECT_FLAG) container clusters create $(GKE_CLUSTER_NAME) $(GCP_LOCATION_FLAG) --machine-type n1-standard-4 --tags open-match $(KUBERNETES_COMPAT)
	$(KUBECTL) create clusterrolebinding myname-cluster-admin-binding --clusterrole=cluster-admin --user=$(GCLOUD_ACCOUNT_EMAIL)

delete-gke-cluster: gcloud
	gcloud $(GCP_PROJECT_FLAG) container clusters delete $(GKE_CLUSTER_NAME) $(GCP_LOCATION_FLAG) --quiet

create-mini-cluster: build/toolchain/bin/minikube$(EXE_EXTENSION)
	$(MINIKUBE) start --memory 6144 --cpus 4 --disk-size 50g

delete-mini-cluster: build/toolchain/bin/minikube$(EXE_EXTENSION)
	$(MINIKUBE) delete

all-protos: deprecated-all-protos golang-protos http-proxy-golang-protos swagger-json-docs
golang-protos: internal/future/pb/backend.pb.go internal/future/pb/frontend.pb.go internal/future/pb/matchfunction.pb.go internal/future/pb/messages.pb.go internal/future/pb/mmlogic.pb.go

http-proxy-golang-protos: internal/future/pb/backend.pb.gw.go internal/future/pb/frontend.pb.gw.go internal/future/pb/matchfunction.pb.gw.go internal/future/pb/messages.pb.gw.go internal/future/pb/mmlogic.pb.gw.go

swagger-json-docs: api/frontend.swagger.json api/backend.swagger.json api/mmlogic.swagger.json api/matchfunction.swagger.json

internal/future/pb/%.pb.go: api/%.proto build/toolchain/bin/protoc$(EXE_EXTENSION) build/toolchain/bin/protoc-gen-go$(EXE_EXTENSION) build/toolchain/bin/protoc-gen-grpc-gateway$(EXE_EXTENSION)
	$(PROTOC) $< \
		-I $(REPOSITORY_ROOT) -I $(PROTOC_INCLUDES) \
		--go_out=plugins=grpc:$(REPOSITORY_ROOT)

internal/future/pb/%.pb.gw.go: api/%.proto internal/future/pb/%.pb.go build/toolchain/bin/protoc$(EXE_EXTENSION) build/toolchain/bin/protoc-gen-go$(EXE_EXTENSION) build/toolchain/bin/protoc-gen-grpc-gateway$(EXE_EXTENSION)
	$(PROTOC) $< \
		-I $(REPOSITORY_ROOT) -I $(PROTOC_INCLUDES) \
   		--grpc-gateway_out=logtostderr=true,allow_delete_body=true:$(REPOSITORY_ROOT)

api/%.swagger.json: api/%.proto internal/future/pb/%.pb.gw.go build/toolchain/bin/protoc$(EXE_EXTENSION) build/toolchain/bin/protoc-gen-swagger$(EXE_EXTENSION)
	$(PROTOC) $< \
		-I $(REPOSITORY_ROOT) -I $(PROTOC_INCLUDES) --swagger_out=logtostderr=true,allow_delete_body=true:$(REPOSITORY_ROOT)

# Include structure of the protos needs to be called out do the dependency chain is run through properly.
internal/future/pb/backend.pb.go: internal/future/pb/messages.pb.go
internal/future/pb/frontend.pb.go: internal/future/pb/messages.pb.go
internal/future/pb/mmlogic.pb.go: internal/future/pb/messages.pb.go
internal/future/pb/matchfunction.pb.go: internal/future/pb/messages.pb.go

build:
	$(GO) build ./...

test:
	$(GO) test ./... -race -cover
	$(GO) test ./... -run -cover IgnoreRace$$

ci-test:
	$(GO) test ./... -race -test.count 25 -cover
	$(GO) test ./... -run IgnoreRace$$ -cover

stress-frontend-%: build/toolchain/python/
	$(TOOLCHAIN_DIR)/python/bin/locust -f $(REPOSITORY_ROOT)/test/stress/frontend.py --host=http://localhost:51504 \
		--no-web -c $* -r 100 -t10m --csv=test/stress/stress_user$*

fmt:
	$(GO) fmt ./...

vet:
	$(GO) vet ./...

# Blocked on https://github.com/golangci/golangci-lint/issues/500 to be added to `make lint`
golangci: build/toolchain/bin/golangci-lint$(EXE_EXTENSION)
	build/toolchain/bin/golangci-lint$(EXE_EXTENSION) run -v --config=.golangci.yaml

lint: fmt vet lint-chart

all: service-binaries tools-binaries deprecated-all
service-binaries: cmd/future/minimatch/minimatch$(EXE_EXTENSION) cmd/future/backend/backend$(EXE_EXTENSION) cmd/future/frontend/frontend$(EXE_EXTENSION) cmd/future/mmlogic/mmlogic$(EXE_EXTENSION)
tools-binaries: tools/certgen/certgen$(EXE_EXTENSION)

cmd/future/backend/backend$(EXE_EXTENSION): internal/future/pb/backend.pb.go internal/future/pb/backend.pb.gw.go api/backend.swagger.json
	cd cmd/future/backend; $(GO_BUILD_COMMAND)

cmd/future/frontend/frontend$(EXE_EXTENSION): internal/future/pb/frontend.pb.go internal/future/pb/frontend.pb.gw.go api/frontend.swagger.json
	cd cmd/future/frontend; $(GO_BUILD_COMMAND)

cmd/future/mmlogic/mmlogic$(EXE_EXTENSION): internal/future/pb/mmlogic.pb.go internal/future/pb/mmlogic.pb.gw.go api/mmlogic.swagger.json
	cd cmd/future/mmlogic; $(GO_BUILD_COMMAND)

# Note: This list of dependencies is long but only add file references here. If you add a .PHONY dependency make will always rebuild it.
cmd/future/minimatch/minimatch$(EXE_EXTENSION): internal/future/pb/backend.pb.go internal/future/pb/backend.pb.gw.go api/backend.swagger.json
cmd/future/minimatch/minimatch$(EXE_EXTENSION): internal/future/pb/frontend.pb.go internal/future/pb/frontend.pb.gw.go api/frontend.swagger.json
cmd/future/minimatch/minimatch$(EXE_EXTENSION): internal/future/pb/mmlogic.pb.go internal/future/pb/mmlogic.pb.gw.go api/mmlogic.swagger.json
cmd/future/minimatch/minimatch$(EXE_EXTENSION): internal/future/pb/messages.pb.go
	cd cmd/future/minimatch; $(GO_BUILD_COMMAND)

tools/certgen/certgen$(EXE_EXTENSION):
	cd tools/certgen/ && $(GO_BUILD_COMMAND)

build/certificates/: build/toolchain/bin/certgen$(EXE_EXTENSION)
	mkdir -p $(BUILD_DIR)/certificates/
	cd $(BUILD_DIR)/certificates/ && $(REPOSITORY_ROOT)/build/toolchain/bin/certgen$(EXE_EXTENSION)

node_modules/: build/toolchain/nodejs/
	-rm -r package.json package-lock.json
	-rm -rf node_modules/
	echo "{}" > package.json
	$(TOOLCHAIN_DIR)/nodejs/bin/npm install postcss-cli autoprefixer

build/site/: build/toolchain/bin/hugo$(EXE_EXTENSION) node_modules/
	rm -rf build/site/
	mkdir -p build/site/
	cd site/ && ../build/toolchain/bin/hugo$(EXE_EXTENSION) --config=config.toml --source . --destination $(BUILD_DIR)/site/public/
	# Only copy the root directory since that has the AppEngine serving code.
	-cp -f site/* $(BUILD_DIR)/site
	-cp -f site/.gcloudignore $(BUILD_DIR)/site/.gcloudignore
	cp $(BUILD_DIR)/site/app.yaml $(BUILD_DIR)/site/.app.yaml

site-test: TEMP_SITE_DIR := /tmp/open-match-site
site-test: build/site/ build/toolchain/bin/htmltest$(EXE_EXTENSION)
	rm -rf $(TEMP_SITE_DIR)
	mkdir -p $(TEMP_SITE_DIR)/site/
	cp -rf $(REPOSITORY_ROOT)/build/site/public/* $(TEMP_SITE_DIR)/site/
	$(HTMLTEST) --conf $(REPOSITORY_ROOT)/site/htmltest.yaml $(TEMP_SITE_DIR)

browse-site: build/site/
	cd $(BUILD_DIR)/site && dev_appserver.py .app.yaml

deploy-dev-site: build/site/ gcloud
	cd $(BUILD_DIR)/site && gcloud $(OM_SITE_GCP_PROJECT_FLAG) app deploy .app.yaml --promote --version=$(VERSION_SUFFIX) --quiet

# The website is deployed on Post Submit of every build based on the BASE_VERSION in this file.
# If the site 
ci-deploy-site: build/site/ gcloud
ifeq ($(_GCB_POST_SUBMIT),1)
<<<<<<< HEAD
	@echo "Deploying website to development.open-match.dev..."
	cd $(BUILD_DIR)/site && find .
	cd $(BUILD_DIR)/site && pwd && gcloud $(OM_SITE_GCP_PROJECT_FLAG) app deploy .app.yaml --promote --version=$(DEV_SITE_VERSION) --verbosity=info
	# Set CORS policy on GCS bucket so that Swagger UI will work against it.
	# This only needs to be set once but in the interest of enforcing a consistency we'll apply this every deployment.
	gsutil cors set $(REPOSITORY_ROOT)/site/gcs-cors.json gs://open-match-chart/
=======
	@echo "Deploying website to $(GAE_SERVICE_NAME).open-match.dev version=$(GAE_SITE_VERSION)..."
	# Replace "service:"" with "service: $(GAE_SERVICE_NAME)" example, "service: 0-5"
	sed -i 's/service:.*/service: $(GAE_SERVICE_NAME)/g' $(BUILD_DIR)/site/.app.yaml
	(cd $(BUILD_DIR)/site && gcloud $(OM_SITE_GCP_PROJECT_FLAG) app deploy .app.yaml --promote --version=$(GAE_SITE_VERSION) --verbosity=info)
	# If the version matches the "latest" version from CI then also deploy to the default instance.
	ifeq ($(MAJOR_MINOR_VERSION),$(_GCB_LATEST_VERSION))
	sed -i 's/service:.*/service: default/g' $(BUILD_DIR)/site/.app.yaml
	(cd $(BUILD_DIR)/site && gcloud $(OM_SITE_GCP_PROJECT_FLAG) app deploy .app.yaml --promote --version=$(GAE_SITE_VERSION) --verbosity=info)
	endif
>>>>>>> bdd3503d
else
	@echo "Not deploying $(GAE_SERVICE_NAME).open-match.dev because this is not a post commit change."
endif

deploy-redirect-site: gcloud
	cd $(REPOSITORY_ROOT)/site/redirect/ && gcloud $(OM_SITE_GCP_PROJECT_FLAG) app deploy app.yaml --promote --quiet

run-site: build/toolchain/bin/hugo$(EXE_EXTENSION)
	cd site/ && ../build/toolchain/bin/hugo$(EXE_EXTENSION) server --debug --watch --enableGitInfo . --baseURL=http://localhost:$(SITE_PORT)/ --bind 0.0.0.0 --port $(SITE_PORT) --disableFastRender

ci-deploy-artifacts: install/yaml/ swagger-json-docs gcloud
ifeq ($(_GCB_POST_SUBMIT),1)
	gsutil cp -a public-read $(REPOSITORY_ROOT)/install/yaml/* gs://open-match-chart/install/v$(BASE_VERSION)/yaml/
	gsutil cp -a public-read $(REPOSITORY_ROOT)/api/*.json gs://open-match-chart/api/v$(BASE_VERSION)/
	gsutil cp -a public-read $(REPOSITORY_ROOT)/install/helm/ gs://open-match-chart/chart/v$(BASE_VERSION)/
else
	@echo "Not deploying development.open-match.dev because this is not a post commit change."
endif

# For presubmit we want to update the protobuf generated files and verify that tests are good.
presubmit: update-deps clean-protos all-protos lint build test clean-site site-test

build/release/: presubmit clean-install-yaml install/yaml/
	mkdir -p $(BUILD_DIR)/release/
	cp $(REPOSITORY_ROOT)/install/yaml/* $(BUILD_DIR)/release/

release: REGISTRY = gcr.io/$(OPEN_MATCH_PUBLIC_IMAGES_PROJECT_ID)
release: TAG = $(BASE_VERSION)
release: build/release/

clean-release:
	rm -rf $(REPOSITORY_ROOT)/build/release/

clean-site:
	rm -rf $(REPOSITORY_ROOT)/build/site/

clean-swagger-docs: deprecated-clean-swagger-docs
	rm -rf $(REPOSITORY_ROOT)/api/*.json

clean-protos: deprecated-clean-protos
	rm -rf $(REPOSITORY_ROOT)/internal/future/pb/

clean-binaries: deprecated-clean-binaries
	rm -rf $(REPOSITORY_ROOT)/cmd/future/backend/backend
	rm -rf $(REPOSITORY_ROOT)/cmd/future/frontend/frontend
	rm -rf $(REPOSITORY_ROOT)/cmd/future/mmlogic/mmlogic
	rm -rf $(REPOSITORY_ROOT)/cmd/future/minimatch/minimatch

clean-build: clean-toolchain clean-archives clean-release
	rm -rf $(REPOSITORY_ROOT)/build/

clean-toolchain:
	rm -rf $(REPOSITORY_ROOT)/build/toolchain/

clean-archives:
	rm -rf $(REPOSITORY_ROOT)/build/archives/

clean-nodejs:
	rm -rf $(REPOSITORY_ROOT)/build/toolchain/nodejs/
	rm -rf $(REPOSITORY_ROOT)/node_modules/
	rm -f $(REPOSITORY_ROOT)/package.json
	rm -f $(REPOSITORY_ROOT)/package-lock.json

clean-install-yaml:
	rm -f $(REPOSITORY_ROOT)/install/yaml/install.yaml
	rm -f $(REPOSITORY_ROOT)/install/yaml/install-example.yaml
	rm -f $(REPOSITORY_ROOT)/install/yaml/01-redis-chart.yaml
	rm -f $(REPOSITORY_ROOT)/install/yaml/02-open-match.yaml
	rm -f $(REPOSITORY_ROOT)/install/yaml/03-prometheus-chart.yaml
	rm -f $(REPOSITORY_ROOT)/install/yaml/04-grafana-chart.yaml

clean-stress-test-tools:
	rm -rf $(TOOLCHAIN_DIR)/python
	rm -f $(REPOSITORY_ROOT)/test/stress/*.csv

clean: clean-images clean-binaries clean-site clean-release clean-build clean-protos clean-swagger-docs clean-nodejs clean-install-yaml clean-stress-test-tools

proxy-frontend: build/toolchain/bin/kubectl$(EXE_EXTENSION)
	@echo "Health: http://localhost:$(FRONTEND_PORT)/healthz"
	@echo "RPC: http://localhost:$(FRONTEND_PORT)/debug/rpcz"
	@echo "Trace: http://localhost:$(FRONTEND_PORT)/debug/tracez"
	$(KUBECTL) port-forward --namespace $(OPEN_MATCH_KUBERNETES_NAMESPACE) $(shell $(KUBECTL) get pod --namespace $(OPEN_MATCH_KUBERNETES_NAMESPACE) --selector="app=open-match,component=frontend,release=$(OPEN_MATCH_CHART_NAME)" --output jsonpath='{.items[0].metadata.name}') $(FRONTEND_PORT):51504 $(PORT_FORWARD_ADDRESS_FLAG)

proxy-backend: build/toolchain/bin/kubectl$(EXE_EXTENSION)
	@echo "Health: http://localhost:$(BACKEND_PORT)/healthz"
	@echo "RPC: http://localhost:$(BACKEND_PORT)/debug/rpcz"
	@echo "Trace: http://localhost:$(BACKEND_PORT)/debug/tracez"
	$(KUBECTL) port-forward --namespace $(OPEN_MATCH_KUBERNETES_NAMESPACE) $(shell $(KUBECTL) get pod --namespace $(OPEN_MATCH_KUBERNETES_NAMESPACE) --selector="app=open-match,component=backend,release=$(OPEN_MATCH_CHART_NAME)" --output jsonpath='{.items[0].metadata.name}') $(BACKEND_PORT):51505 $(PORT_FORWARD_ADDRESS_FLAG)

proxy-mmlogic: build/toolchain/bin/kubectl$(EXE_EXTENSION)
	@echo "Health: http://localhost:$(MMLOGIC_PORT)/healthz"
	@echo "RPC: http://localhost:$(MMLOGIC_PORT)/debug/rpcz"
	@echo "Trace: http://localhost:$(MMLOGIC_PORT)/debug/tracez"
	$(KUBECTL) port-forward --namespace $(OPEN_MATCH_KUBERNETES_NAMESPACE) $(shell $(KUBECTL) get pod --namespace $(OPEN_MATCH_KUBERNETES_NAMESPACE) --selector="app=open-match,component=mmlogic,release=$(OPEN_MATCH_CHART_NAME)" --output jsonpath='{.items[0].metadata.name}') $(MMLOGIC_PORT):51503 $(PORT_FORWARD_ADDRESS_FLAG)

proxy-grafana: build/toolchain/bin/kubectl$(EXE_EXTENSION)
	@echo "User: admin"
	@echo "Password: openmatch"
	$(KUBECTL) port-forward --namespace $(OPEN_MATCH_KUBERNETES_NAMESPACE) $(shell $(KUBECTL) get pod --namespace $(OPEN_MATCH_KUBERNETES_NAMESPACE) --selector="app=grafana,release=$(OPEN_MATCH_CHART_NAME)" --output jsonpath='{.items[0].metadata.name}') $(GRAFANA_PORT):3000 $(PORT_FORWARD_ADDRESS_FLAG)

proxy-prometheus: build/toolchain/bin/kubectl$(EXE_EXTENSION)
	$(KUBECTL) port-forward --namespace $(OPEN_MATCH_KUBERNETES_NAMESPACE) $(shell $(KUBECTL) get pod --namespace $(OPEN_MATCH_KUBERNETES_NAMESPACE) --selector="app=prometheus,component=server,release=$(OPEN_MATCH_CHART_NAME)" --output jsonpath='{.items[0].metadata.name}') $(PROMETHEUS_PORT):9090 $(PORT_FORWARD_ADDRESS_FLAG)

proxy-dashboard: build/toolchain/bin/kubectl$(EXE_EXTENSION)
	$(KUBECTL) port-forward --namespace kube-system $(shell $(KUBECTL) get pod --namespace kube-system --selector="app=kubernetes-dashboard" --output jsonpath='{.items[0].metadata.name}') $(DASHBOARD_PORT):9090 $(PORT_FORWARD_ADDRESS_FLAG)

# Run `make proxy` instead to run everything at the same time.
# If you run this directly it will just run each proxy sequentially.
proxy-all: proxy-frontend proxy-backend proxy-mmlogic proxy-grafana proxy-prometheus proxy-dashboard

proxy:
	# This is an exception case where we'll call recursive make.
	# To simplify accessing all the proxy ports we'll call `make proxy-all` with enough subprocesses to run them concurrently.
	$(MAKE) proxy-all -j20

update-deps:
	$(GO) mod tidy
	cd site && $(GO) mod tidy

sync-deps:
	$(GO) mod download
	cd site && $(GO) mod download

sleep-10:
	sleep 10

# Prevents users from running with sudo.
# There's an exception for Google Cloud Build because it runs as root.
no-sudo:
ifndef ALLOW_BUILD_WITH_SUDO
ifeq ($(shell whoami),root)
	@echo "ERROR: Running Makefile as root (or sudo)"
	@echo "Please follow the instructions at https://docs.docker.com/install/linux/linux-postinstall/ if you are trying to sudo run the Makefile because of the 'Cannot connect to the Docker daemon' error."
	@echo "NOTE: sudo/root do not have the authentication token to talk to any GCP service via gcloud."
	exit 1
endif
endif

.PHONY: docker gcloud deploy-redirect-site update-deps sync-deps sleep-10 proxy-dashboard proxy-prometheus proxy-grafana clean clean-build clean-toolchain clean-archives clean-binaries clean-protos presubmit test ci-test vet

################################################################################
#                              Deprecated Targets                              #
################################################################################

deprecated-push-images: deprecated-push-mmf-example-images deprecated-push-evaluator-example-images
deprecated-push-mmf-example-images: deprecated-push-mmf-go-grpc-serving-simple-image
deprecated-push-evaluator-example-images: deprecated-push-evaluator-serving-image

# Deprecated
deprecated-push-mmf-go-grpc-serving-simple-image: docker deprecated-build-mmf-go-grpc-serving-simple-image
	docker push $(REGISTRY)/openmatch-mmf-go-grpc-serving-simple:$(TAG)
	docker push $(REGISTRY)/openmatch-mmf-go-grpc-serving-simple:$(ALTERNATE_TAG)

# Deprecated
deprecated-push-evaluator-serving-image: docker deprecated-build-evaluator-serving-image
	docker push $(REGISTRY)/openmatch-evaluator-serving:$(TAG)
	docker push $(REGISTRY)/openmatch-evaluator-serving:$(ALTERNATE_TAG)

# Deprecated
deprecated-build-images: deprecated-build-mmf-example-images deprecated-build-evaluator-example-images
deprecated-build-mmf-example-images: deprecated-build-mmf-go-grpc-serving-simple-image
deprecated-build-evaluator-example-images: deprecated-build-evaluator-serving-image

# Deprecated
deprecated-build-mmf-go-grpc-serving-simple-image: docker build-base-build-image
	docker build -f examples/functions/golang/grpc-serving/Dockerfile -t $(REGISTRY)/openmatch-mmf-go-grpc-serving-simple:$(TAG) -t $(REGISTRY)/openmatch-mmf-go-grpc-serving-simple:$(ALTERNATE_TAG) .

# Deprecated
deprecated-build-evaluator-serving-image: build-base-build-image
	docker build -f examples/evaluators/golang/serving/Dockerfile -t $(REGISTRY)/openmatch-evaluator-serving:$(TAG) -t $(REGISTRY)/openmatch-evaluator-serving:$(ALTERNATE_TAG) .

deprecated-clean-images: docker
	-docker rmi -f open-match-base-build
	-docker rmi -f $(REGISTRY)/openmatch-mmf-go-grpc-serving-simple:$(TAG) $(REGISTRY)/openmatch-mmf-go-grpc-serving-simple:$(ALTERNATE_TAG)
	-docker rmi -f $(REGISTRY)/openmatch-evaluator-serving:$(TAG) $(REGISTRY)/openmatch-evaluator-serving:$(ALTERNATE_TAG)

# Deprecated
deprecated-all-protos: deprecated-golang-protos deprecated-http-proxy-golang-protos deprecated-swagger-json-docs

# Deprecated
deprecated-golang-protos: internal/pb/backend.pb.go internal/pb/frontend.pb.go internal/pb/matchfunction.pb.go internal/pb/messages.pb.go internal/pb/mmlogic.pb.go

# Deprecated
deprecated-http-proxy-golang-protos: internal/pb/backend.pb.gw.go internal/pb/frontend.pb.gw.go internal/pb/matchfunction.pb.gw.go internal/pb/messages.pb.gw.go internal/pb/mmlogic.pb.gw.go

# Deprecated
deprecated-swagger-json-docs: api/protobuf-spec/frontend.swagger.json api/protobuf-spec/backend.swagger.json api/protobuf-spec/mmlogic.swagger.json api/protobuf-spec/matchfunction.swagger.json

# Deprecated
internal/pb/%.pb.go: api/protobuf-spec/%.proto build/toolchain/bin/protoc$(EXE_EXTENSION) build/toolchain/bin/protoc-gen-go$(EXE_EXTENSION) build/toolchain/bin/protoc-gen-grpc-gateway$(EXE_EXTENSION)
	$(PROTOC) $< \
		-I $(REPOSITORY_ROOT) -I $(PROTOC_INCLUDES) \
		--go_out=plugins=grpc:$(REPOSITORY_ROOT)

# Deprecated
internal/pb/%.pb.gw.go: api/protobuf-spec/%.proto internal/pb/%.pb.go build/toolchain/bin/protoc$(EXE_EXTENSION) build/toolchain/bin/protoc-gen-go$(EXE_EXTENSION) build/toolchain/bin/protoc-gen-grpc-gateway$(EXE_EXTENSION)
	$(PROTOC) $< \
		-I $(REPOSITORY_ROOT) -I $(PROTOC_INCLUDES) \
   		--grpc-gateway_out=logtostderr=true,allow_delete_body=true:$(REPOSITORY_ROOT)
# Deprecated
api/protobuf-spec/%.swagger.json: api/protobuf-spec/%.proto internal/pb/%.pb.gw.go build/toolchain/bin/protoc$(EXE_EXTENSION) build/toolchain/bin/protoc-gen-swagger$(EXE_EXTENSION)
	$(PROTOC) $< \
		-I $(REPOSITORY_ROOT) -I $(PROTOC_INCLUDES) --swagger_out=logtostderr=true,allow_delete_body=true:$(REPOSITORY_ROOT)

# Deprecated
# Include structure of the protos needs to be called out do the dependency chain is run through properly.
internal/pb/backend.pb.go: internal/pb/messages.pb.go
internal/pb/frontend.pb.go: internal/pb/messages.pb.go
internal/pb/mmlogic.pb.go: internal/pb/messages.pb.go
internal/pb/matchfunction.pb.go: internal/pb/messages.pb.go

# Deprecated
deprecated-all: deprecated-example-binaries
deprecated-example-binaries: deprecated-example-mmf-binaries deprecated-example-evaluator-binaries
deprecated-example-mmf-binaries: examples/functions/golang/grpc-serving/grpc-serving$(EXE_EXTENSION)
deprecated-example-evaluator-binaries: examples/evaluators/golang/serving/serving$(EXE_EXTENSION)

# Deprecated
examples/evaluators/golang/serving/serving$(EXE_EXTENSION): internal/pb/messages.pb.go
	cd examples/evaluators/golang/serving; $(GO_BUILD_COMMAND)

# Deprecated
examples/functions/golang/grpc-serving/grpc-serving$(EXE_EXTENSION): internal/pb/messages.pb.go
	cd examples/functions/golang/grpc-serving; $(GO_BUILD_COMMAND)

deprecated-clean-swagger-docs:
	rm -rf $(REPOSITORY_ROOT)/api/protobuf-spec/*.json

deprecated-clean-protos:
	rm -rf $(REPOSITORY_ROOT)/internal/pb/
	rm -rf $(REPOSITORY_ROOT)/api/protobuf_spec/

deprecated-clean-binaries:
	rm -rf $(REPOSITORY_ROOT)/examples/evaluators/golang/serving/serving
	rm -rf $(REPOSITORY_ROOT)/examples/functions/golang/grpc-serving/grpc-serving<|MERGE_RESOLUTION|>--- conflicted
+++ resolved
@@ -650,14 +650,6 @@
 # If the site 
 ci-deploy-site: build/site/ gcloud
 ifeq ($(_GCB_POST_SUBMIT),1)
-<<<<<<< HEAD
-	@echo "Deploying website to development.open-match.dev..."
-	cd $(BUILD_DIR)/site && find .
-	cd $(BUILD_DIR)/site && pwd && gcloud $(OM_SITE_GCP_PROJECT_FLAG) app deploy .app.yaml --promote --version=$(DEV_SITE_VERSION) --verbosity=info
-	# Set CORS policy on GCS bucket so that Swagger UI will work against it.
-	# This only needs to be set once but in the interest of enforcing a consistency we'll apply this every deployment.
-	gsutil cors set $(REPOSITORY_ROOT)/site/gcs-cors.json gs://open-match-chart/
-=======
 	@echo "Deploying website to $(GAE_SERVICE_NAME).open-match.dev version=$(GAE_SITE_VERSION)..."
 	# Replace "service:"" with "service: $(GAE_SERVICE_NAME)" example, "service: 0-5"
 	sed -i 's/service:.*/service: $(GAE_SERVICE_NAME)/g' $(BUILD_DIR)/site/.app.yaml
@@ -666,8 +658,10 @@
 	ifeq ($(MAJOR_MINOR_VERSION),$(_GCB_LATEST_VERSION))
 	sed -i 's/service:.*/service: default/g' $(BUILD_DIR)/site/.app.yaml
 	(cd $(BUILD_DIR)/site && gcloud $(OM_SITE_GCP_PROJECT_FLAG) app deploy .app.yaml --promote --version=$(GAE_SITE_VERSION) --verbosity=info)
+	# Set CORS policy on GCS bucket so that Swagger UI will work against it.
+	# This only needs to be set once but in the interest of enforcing a consistency we'll apply this every deployment.
+	gsutil cors set $(REPOSITORY_ROOT)/site/gcs-cors.json gs://open-match-chart/
 	endif
->>>>>>> bdd3503d
 else
 	@echo "Not deploying $(GAE_SERVICE_NAME).open-match.dev because this is not a post commit change."
 endif
