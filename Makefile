--- conflicted
+++ resolved
@@ -47,14 +47,9 @@
 # http://makefiletutorial.com/
 
 BASE_VERSION = 0.4.0
-<<<<<<< HEAD
-VERSION_SUFFIX = $(shell git rev-parse --short=7 HEAD)
-VERSION = $(BASE_VERSION)-$(VERSION_SUFFIX)
-=======
 VERSION_SUFFIX = $(shell git rev-parse --short=7 HEAD | tr -d [:punct:])
 BRANCH_NAME = $(shell git rev-parse --abbrev-ref HEAD | tr -d [:punct:])
-VERSION ?= $(BASE_VERSION)-$(VERSION_SUFFIX)
->>>>>>> af8895e6
+VERSION = $(BASE_VERSION)-$(VERSION_SUFFIX)
 
 PROTOC_VERSION = 3.7.1
 HELM_VERSION = 2.13.1
