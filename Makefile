--- conflicted
+++ resolved
@@ -61,15 +61,9 @@
 YEAR_MONTH = $(shell date -u +'%Y%m')
 YEAR_MONTH_DAY = $(shell date -u +'%Y%m%d')
 MAJOR_MINOR_VERSION = $(shell echo $(BASE_VERSION) | cut -d '.' -f1).$(shell echo $(BASE_VERSION) | cut -d '.' -f2)
-<<<<<<< HEAD
 PROTOC_VERSION = 3.19.4
-HELM_VERSION = 3.8.0
+HELM_VERSION = 3.12.1
 KUBECTL_VERSION = 1.21.5
-=======
-PROTOC_VERSION = 3.10.1
-HELM_VERSION = 3.12.1
-KUBECTL_VERSION = 1.16.2
->>>>>>> 2a9a0d2c
 MINIKUBE_VERSION = latest
 GOLANGCI_VERSION = 1.18.0
 KIND_VERSION = 0.5.1
@@ -646,20 +640,11 @@
 create-cluster-role-binding:
 	$(KUBECTL) create clusterrolebinding myname-cluster-admin-binding --clusterrole=cluster-admin --user=$(GCLOUD_ACCOUNT_EMAIL)
 
-<<<<<<< HEAD
-create-gke-cluster: GKE_VERSION = 1.25.5-gke.2000 # gcloud beta container get-server-config --zone us-west1-a
-create-gke-cluster: GKE_CLUSTER_SHAPE_FLAGS = --machine-type n1-standard-8 --enable-autoscaling --min-nodes 1 --num-nodes 6 --max-nodes 10 --disk-size 50
-create-gke-cluster: GKE_FUTURE_COMPAT_FLAGS = --no-enable-basic-auth --no-issue-client-certificate --enable-ip-alias --metadata disable-legacy-endpoints=true --enable-autoupgrade
-create-gke-cluster: build/toolchain/bin/kubectl$(EXE_EXTENSION) gcloud
-	$(GCLOUD)  $(GCP_PROJECT_FLAG) container clusters create $(GKE_CLUSTER_NAME) $(GCP_LOCATION_FLAG) $(GKE_CLUSTER_SHAPE_FLAGS) $(GKE_FUTURE_COMPAT_FLAGS) $(GKE_CLUSTER_FLAGS) \
-		--cluster-version $(GKE_VERSION) \
-=======
 create-gke-cluster: GKE_CLUSTER_SHAPE_FLAGS = --machine-type n1-standard-8 --enable-autoscaling --min-nodes 1 --num-nodes 6 --max-nodes 10 --disk-size 50
 create-gke-cluster: GKE_FUTURE_COMPAT_FLAGS = --no-enable-basic-auth --no-issue-client-certificate --enable-ip-alias --metadata disable-legacy-endpoints=true --enable-autoupgrade
 create-gke-cluster: build/toolchain/bin/kubectl$(EXE_EXTENSION) gcloud
 	$(GCLOUD) $(GCP_PROJECT_FLAG) container clusters create $(GKE_CLUSTER_NAME) $(GCP_LOCATION_FLAG) $(GKE_CLUSTER_SHAPE_FLAGS) $(GKE_FUTURE_COMPAT_FLAGS) $(GKE_CLUSTER_FLAGS) \
 		--cluster-version 1.27.2-gke.2100 \
->>>>>>> 2a9a0d2c
 		--image-type cos_containerd \
 		--tags open-match \
 		--workload-pool $(GCP_PROJECT_ID).svc.id.goog
@@ -755,14 +740,9 @@
 define test_folder
 	$(if $(wildcard $(1)/go.mod), \
 		cd $(1) && \
-<<<<<<< HEAD
-		$(GO) test -p 1 -cover -test.count $(GOLANG_TEST_COUNT) -race ./... && \
-		$(GO) test -p 1 -cover -test.count $(GOLANG_TEST_COUNT) -run IgnoreRace$$ ./... \
-=======
 		$(GO) mod tidy && \
 		$(GO) test -cover -test.count $(GOLANG_TEST_COUNT) -race ./... && \
 		$(GO) test -cover -test.count $(GOLANG_TEST_COUNT) -run IgnoreRace$$ ./... \
->>>>>>> 2a9a0d2c
     )
 	$(foreach dir, $(wildcard $(1)/*/.), $(call test_folder, $(dir)))
 endef
