--- conflicted
+++ resolved
@@ -363,18 +363,12 @@
 		--set evaluator.hostName=test \
 		--set evaluator.grpcPort=50509 \
 		--set evaluator.httpPort=51509 \
-<<<<<<< HEAD
 		--set open-match-core.registrationIntervalMs=200ms \
 		--set open-match-core.proposalCollectionIntervalMs=200ms \
 		--set open-match-core.ignoreListTTL=200ms \
 		--set open-match-core.assignedDeleteTimeout=200ms \
+		--set open-match-core.pendingReleaseTimeout=200ms \
 		--set open-match-core.pageSize=10 \
-=======
-		--set open-match-core.registrationInterval=200ms \
-		--set open-match-core.proposalCollectionInterval=200ms \
-		--set open-match-core.pendingReleaseTimeout=200ms \
-		--set open-match-core.queryPageSize=10 \
->>>>>>> 0ac7ae13
 		--set global.gcpProjectId=intentionally-invalid-value \
 		--set redis.master.resources.requests.cpu=0.6,redis.master.resources.requests.memory=300Mi \
 		--set ci=true
