# Copyright 2019 Google LLC
# 
# Licensed under the Apache License, Version 2.0 (the "License");
# you may not use this file except in compliance with the License.
# You may obtain a copy of the License at
# 
#     http://www.apache.org/licenses/LICENSE-2.0
# 
# Unless required by applicable law or agreed to in writing, software
# distributed under the License is distributed on an "AS IS" BASIS,
# WITHOUT WARRANTIES OR CONDITIONS OF ANY KIND, either express or implied.
# See the License for the specific language governing permissions and
# limitations under the License.

FROM debian:bullseye

RUN apt-get update
RUN apt-get install -y -qq git make python3 virtualenv curl sudo unzip apt-transport-https ca-certificates curl software-properties-common gnupg2

# Docker
RUN curl -fsSL https://download.docker.com/linux/debian/gpg | sudo apt-key add -
RUN sudo apt-key fingerprint 0EBFCD88
RUN  sudo add-apt-repository \
   "deb [arch=amd64] https://download.docker.com/linux/debian \
   stretch \
   stable"
RUN sudo apt-get update
RUN sudo apt-get install -y -qq docker-ce docker-ce-cli containerd.io

# Cloud SDK
RUN export CLOUD_SDK_REPO="cloud-sdk-stretch" && \
    echo "deb http://packages.cloud.google.com/apt $CLOUD_SDK_REPO main" | tee -a /etc/apt/sources.list.d/google-cloud-sdk.list && \
    curl https://packages.cloud.google.com/apt/doc/apt-key.gpg | apt-key add - && \
<<<<<<< HEAD
    apt-get update -y && apt-get install google-cloud-sdk google-cloud-sdk-app-engine-go -y -qq && \
    sudo apt-get update -y && \
    sudo apt-get install -y google-cloud-sdk-gke-gcloud-auth-plugin
=======
    apt-get update -y && apt-get install google-cloud-sdk google-cloud-sdk-app-engine-go google-cloud-sdk-gke-gcloud-auth-plugin -y -qq
>>>>>>> 2a9a0d2c

# Install Golang
# https://github.com/docker-library/golang/blob/master/1.14/stretch/Dockerfile
RUN mkdir -p /toolchain/golang
WORKDIR /toolchain/golang
RUN sudo rm -rf /usr/local/go/

# When updating Go version, update Dockerfile.ci, Dockerfile.base-build, and go.mod
RUN curl -L https://golang.org/dl/go1.19.5.linux-amd64.tar.gz | sudo tar -C /usr/local -xz

ENV GOPATH /go
ENV PATH $GOPATH/bin:/usr/local/go/bin:$PATH

RUN sudo mkdir -p "$GOPATH/src" "$GOPATH/bin" \
  && sudo chmod -R 777 "$GOPATH"

# Prepare toolchain and workspace
RUN mkdir -p /toolchain

WORKDIR /workspace
ENV OPEN_MATCH_CI_MODE=1
ENV KUBECONFIG=$HOME/.kube/config
RUN mkdir -p $HOME/.kube/<|MERGE_RESOLUTION|>--- conflicted
+++ resolved
@@ -31,13 +31,7 @@
 RUN export CLOUD_SDK_REPO="cloud-sdk-stretch" && \
     echo "deb http://packages.cloud.google.com/apt $CLOUD_SDK_REPO main" | tee -a /etc/apt/sources.list.d/google-cloud-sdk.list && \
     curl https://packages.cloud.google.com/apt/doc/apt-key.gpg | apt-key add - && \
-<<<<<<< HEAD
-    apt-get update -y && apt-get install google-cloud-sdk google-cloud-sdk-app-engine-go -y -qq && \
-    sudo apt-get update -y && \
-    sudo apt-get install -y google-cloud-sdk-gke-gcloud-auth-plugin
-=======
-    apt-get update -y && apt-get install google-cloud-sdk google-cloud-sdk-app-engine-go google-cloud-sdk-gke-gcloud-auth-plugin -y -qq
->>>>>>> 2a9a0d2c
+    apt-get update -y && apt-get install -y qq google-cloud-sdk google-cloud-sdk-app-engine-go google-cloud-sdk-gke-gcloud-auth-plugin
 
 # Install Golang
 # https://github.com/docker-library/golang/blob/master/1.14/stretch/Dockerfile
