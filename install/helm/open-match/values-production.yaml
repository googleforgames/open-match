--- conflicted
+++ resolved
@@ -111,10 +111,7 @@
   secretMountPath: /opt/bitnami/redis/secrets
   configmap: |
     maxclients 100000
-<<<<<<< HEAD
-=======
     maxmemory 500000000
->>>>>>> 6cb47ce1
   sentinel:
     enabled: true
     masterSet: om-redis-master
