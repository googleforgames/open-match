# Copyright 2019 Google LLC
#
# Licensed under the Apache License, Version 2.0 (the "License");
# you may not use this file except in compliance with the License.
# You may obtain a copy of the License at
#
#     http://www.apache.org/licenses/LICENSE-2.0
#
# Unless required by applicable law or agreed to in writing, software
# distributed under the License is distributed on an "AS IS" BASIS,
# WITHOUT WARRANTIES OR CONDITIONS OF ANY KIND, either express or implied.
# See the License for the specific language governing permissions and
# limitations under the License.

<<<<<<< HEAD
apiVersion: v1
appVersion: "0.8.0-rc.1"
version: 0.8.0-rc.1
=======
apiVersion: v2
appVersion: "0.0.0-dev"
version: 0.0.0-dev
>>>>>>> 335bf739
name: open-match
dependencies:
  - name: redis
    version: 9.5.0
    repository: https://kubernetes-charts.storage.googleapis.com/
    condition: open-match-core.enabled
  - name: open-match-telemetry
    version: 0.0.0-dev
    condition: open-match-telemetry.enabled
    repository: "file://./subcharts/open-match-telemetry"
  - name: open-match-customize
    version: 0.0.0-dev
    condition: open-match-customize.enabled
    repository: "file://./subcharts/open-match-customize"
  - name: open-match-test
    version: 0.0.0-dev
    condition: open-match-test.enabled
    repository: "file://./subcharts/open-match-test"
  - name: open-match-scale
    version: 0.0.0-dev
    condition: open-match-scale.enabled
    repository: "file://./subcharts/open-match-scale"
description: Flexible, extensible, and scalable video game matchmaking.
keywords:
  - kubernetes
  - game-development
  - multiplayer
  - matchmaking
  - go
  - golang
home: https://open-match.dev
sources:
  - https://github.com/googleforgames/open-match
maintainers:
 - name: open-match
   email: open-match-discuss@googlegroups.com
   url: https://groups.google.com/forum/#!forum/open-match-discuss
engine: gotpl
icon: https://open-match.dev/site/images/logo.svg<|MERGE_RESOLUTION|>--- conflicted
+++ resolved
@@ -12,15 +12,9 @@
 # See the License for the specific language governing permissions and
 # limitations under the License.
 
-<<<<<<< HEAD
-apiVersion: v1
-appVersion: "0.8.0-rc.1"
-version: 0.8.0-rc.1
-=======
 apiVersion: v2
-appVersion: "0.0.0-dev"
-version: 0.0.0-dev
->>>>>>> 335bf739
+appVersion: "0.8.0"
+version: 0.8.0
 name: open-match
 dependencies:
   - name: redis
@@ -28,19 +22,19 @@
     repository: https://kubernetes-charts.storage.googleapis.com/
     condition: open-match-core.enabled
   - name: open-match-telemetry
-    version: 0.0.0-dev
+    version: 0.8.0
     condition: open-match-telemetry.enabled
     repository: "file://./subcharts/open-match-telemetry"
   - name: open-match-customize
-    version: 0.0.0-dev
+    version: 0.8.0
     condition: open-match-customize.enabled
     repository: "file://./subcharts/open-match-customize"
   - name: open-match-test
-    version: 0.0.0-dev
+    version: 0.8.0
     condition: open-match-test.enabled
     repository: "file://./subcharts/open-match-test"
   - name: open-match-scale
-    version: 0.0.0-dev
+    version: 0.8.0
     condition: open-match-scale.enabled
     repository: "file://./subcharts/open-match-scale"
 description: Flexible, extensible, and scalable video game matchmaking.
