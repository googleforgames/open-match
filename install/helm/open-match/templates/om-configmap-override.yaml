--- conflicted
+++ resolved
@@ -40,12 +40,8 @@
     assignedDeleteTimeout: {{ index .Values "open-match-core" "assignedDeleteTimeout" }}
     # Maximum number of tickets to return on a single QueryTicketsResponse.
     queryPageSize: {{ index .Values "open-match-core" "queryPageSize" }}
-<<<<<<< HEAD
     # Time a backfill exists.
-    backfillTimeToLive: {{ index .Values "open-match-core" "backfillTimeToLive" }}
-=======
     backfillLockTimeout: {{ index .Values "open-match-core" "backfillLockTimeout" }}
->>>>>>> c13b4617
     api:
       evaluator:
         hostname: "{{ include "openmatch.evaluator.hostName" . }}"
