--- conflicted
+++ resolved
@@ -36,6 +36,8 @@
     # before it automatically becomes active again and will be returned by query
     # calls.
     pendingReleaseTimeout: {{ index .Values "open-match-core" "pendingReleaseTimeout" }}
+    # Time after a ticket has been assigned before it is automatically delted.
+    assignedDeleteTimeout: {{ index .Values "open-match-core" "assignedDeleteTimeout" }}
     # Maximum number of tickets to return on a single QueryTicketsResponse.
     queryPageSize: {{ index .Values "open-match-core" "queryPageSize" }}
     api:
@@ -43,11 +45,4 @@
         hostname: "{{ .Values.evaluator.hostName }}"
         grpcport: "{{ .Values.evaluator.grpcPort }}"
         httpport: "{{ .Values.evaluator.httpPort }}"
-<<<<<<< HEAD
-    synchronizer:
-      registrationIntervalMs:  {{ index .Values "open-match-core" "registrationIntervalMs" }}
-      proposalCollectionIntervalMs: {{ index .Values "open-match-core" "proposalCollectionIntervalMs" }}
-    assignedDeleteTimeout: {{ index .Values "open-match-core" "proposalCollectionIntervalMs" }}
-=======
->>>>>>> 0ac7ae13
 {{- end }}