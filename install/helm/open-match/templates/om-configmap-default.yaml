--- conflicted
+++ resolved
@@ -99,10 +99,6 @@
         maxActive: {{ index .Values "open-match-core" "redis" "pool" "maxActive" }}
         idleTimeout: {{ index .Values "open-match-core" "redis" "pool" "idleTimeout" }}
         healthCheckTimeout: {{ index .Values "open-match-core" "redis" "pool" "healthCheckTimeout" }}
-<<<<<<< HEAD
-      ignoreListTTL: {{ index .Values "open-match-core" "redis" "ignoreListTTL" }}
-=======
->>>>>>> d82fc4fe
       expiration: 43200
 
     telemetry:
