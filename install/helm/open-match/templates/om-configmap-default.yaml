--- conflicted
+++ resolved
@@ -86,25 +86,16 @@
         size: 10000
 
     redis:
-<<<<<<< HEAD
 {{- if index .Values "open-match-core" "redis" "enabled" }}
+      sentinelEnabled: {{ index .Values "redis" "sentinel" "enabled" }}
 {{- if index .Values "redis" "sentinel" "enabled"}}
-=======
-      sentinelEnabled: {{ .Values.redis.sentinel.enabled }}
-{{- if .Values.redis.sentinel.enabled }}
->>>>>>> 3d08045c
       # Connect to one of the Redis sentinels first to query the current master
       sentinelPort: {{ .Values.redis.sentinel.port }}
       sentinelMaster: {{ .Values.redis.sentinel.masterSet }}
       sentinelHostname: {{ .Values.redis.fullnameOverride }}.{{ .Release.Namespace }}.svc.cluster.local
-<<<<<<< HEAD
 {{- else}}
-=======
-{{- else }}
->>>>>>> 3d08045c
       hostname: {{ .Values.redis.fullnameOverride }}-master.{{ .Release.Namespace }}.svc.cluster.local
       port: {{ .Values.redis.redisPort }}
-{{- end }}
       user: {{ .Values.redis.user }}
 {{- end}}
 {{- else }}
