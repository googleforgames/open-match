--- conflicted
+++ resolved
@@ -86,17 +86,17 @@
         size: 10000
 
     redis:
-<<<<<<< HEAD
+{{- if index .Values "open-match-core" "redis" "enabled" }}
+{{- if index .Values "redis" "sentinel" "enabled"}}
       # Connect to one of the Redis sentinels first to query the current master
       sentinelPort: {{ .Values.redis.sentinel.port }}
       sentinelMaster: {{ .Values.redis.sentinel.masterSet }}
       sentinelHostname: {{ .Values.redis.fullnameOverride }}.{{ .Release.Namespace }}.svc.cluster.local
-=======
-{{- if index .Values "open-match-core" "redis" "enabled" }}
+{{- else}}
       hostname: {{ .Values.redis.fullnameOverride }}-master.{{ .Release.Namespace }}.svc.cluster.local
       port: {{ .Values.redis.redisPort }}
->>>>>>> 3de05227
       user: {{ .Values.redis.user }}
+{{- end}}
 {{- else }}
       hostname: {{ index .Values "open-match-core" "redis" "hostname" }}
       port: {{ index .Values "open-match-core" "redis" "port" }}
