--- conflicted
+++ resolved
@@ -32,8 +32,6 @@
       reporterEndpoint: "zipkin"
     reportingPeriod: "5s"
   synchronizer:
-<<<<<<< HEAD
-=======
     install: true
     replicas: 1
     grpc:
@@ -42,84 +40,59 @@
       port: 51506
     porttype: LoadBalancer
   backend:
->>>>>>> e3a9f59a
-    install: true
-    replicas: 1
-    grpc:
-      port: 50501
-    http:
-      port: 51501
-    porttype: LoadBalancer
-  backend:
-    install: true
-    replicas: 3
-    grpc:
-      port: 50502
-    http:
-      port: 51502
+    install: true
+    replicas: 3
+    grpc:
+      port: 50505
+    http:
+      port: 51505
     porttype: LoadBalancer
   frontend:
     install: true
     replicas: 3
     grpc:
+      port: 50504
+    http:
+      port: 51504
+    porttype: LoadBalancer
+  mmlogic:
+    install: true
+    replicas: 3
+    grpc:
       port: 50503
     http:
       port: 51503
-    porttype: LoadBalancer
-<<<<<<< HEAD
-  mmlogic:
-    install: true
-    replicas: 3
-    grpc:
-      port: 50504
-    http:
-      port: 51504
     porttype: LoadBalancer
   e2eevaluator:
     install: false
     replicas: 1
     grpc:
-      port: 50515
-    http:
-      port: 51515
-=======
-  e2eevaluator:
-    install: false
-    replicas: 1
-    grpc:
       port: 50518
     http:
       port: 51518
->>>>>>> e3a9f59a
     porttype: LoadBalancer
   demoevaluator:
     install: true
     replicas: 3
     grpc:
-      port: 50525
-    http:
-      port: 51525
+      port: 50508
+    http:
+      port: 51508
     porttype: LoadBalancer
   e2ematchfunction:
     install: false
     replicas: 1
     grpc:
-<<<<<<< HEAD
-      port: 50516
-    http:
-      port: 51516
-=======
       port: 50512
     http:
       port: 51512
->>>>>>> e3a9f59a
   demofunction:
     install: true
     replicas: 3
     grpc:
-      port: 50526
-    http:
-      port: 51526
+      port: 50502
+    http:
+      port: 51502
     porttype: LoadBalancer
   demo:
     # TODO: Change to true once the demo is available.
@@ -127,13 +100,7 @@
     install: false
     replicas: 3
     http:
-      port: 51527
-    porttype: LoadBalancer
-  swaggerui:
-    install: true
-    replicas: 3
-    http:
-      port: 51500
+      port: 51507
     porttype: LoadBalancer
   swaggerui:
     install: true
@@ -294,14 +261,8 @@
     demoevaluator:
       name: openmatch-evaluator-go-simple
       pullPolicy: Always
-    e2eevaluator:
-      name: openmatch-evaluator-go-simple
-      pullPolicy: Always
     demofunction:
       name: openmatch-mmf-go-soloduel
-      pullPolicy: Always
-    e2ematchfunction:
-      name: openmatch-mmf-go-pool
       pullPolicy: Always
     demo:
       name: openmatch-demo
