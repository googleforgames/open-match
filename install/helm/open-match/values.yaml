# Copyright 2019 Google LLC
#
# Licensed under the Apache License, Version 2.0 (the "License");
# you may not use this file except in compliance with the License.
# You may obtain a copy of the License at
#
#     http://www.apache.org/licenses/LICENSE-2.0
#
# Unless required by applicable law or agreed to in writing, software
# distributed under the License is distributed on an "AS IS" BASIS,
# WITHOUT WARRANTIES OR CONDITIONS OF ANY KIND, either express or implied.
# See the License for the specific language governing permissions and
# limitations under the License.

# Default values for open-match.
# This is a YAML-formatted file.
# Declare variables to be passed into your templates.

# Open Match Cluster Config
# The configurations defined here will be applied when deploying Open Match to a Kubernetes cluster.
# You may choose to override these values to tailor Open Match for your needs.
#
# Begins the configuration section for `query` component in Open Match.
# query:
#
#   # Specifies om-query as the in-cluster domain name for the `query` service.
#   hostName: om-query
#
#   # Specifies the port for receiving RESTful HTTP requests in the `query` service.
#   # Checkouts https://open-match.dev/site/swaggerui/index.html for the RESTful APIs Open Match provides.
#   httpPort: 51503
#
#   # Specifies the port for receiving gRPC calls in the `query` service.
#   # Note that some services may not have grpcPort defined as they don't have gRPC APIs defined.
#   grpcPort: 50503
#
#   # Specifies the port type for the `query` service, default to ClusterIP - available port types are ClusterIP, NodePort, LoadBalancer, ExternalName.
#   # Please see https://kubernetes.io/docs/concepts/services-networking/service/#publishing-services-service-types for Type values and their behaviors.
#   portType: ClusterIP
#
#   # Specifies the number of Kubernetes pod replicas per `query` service, default to 3.
#   replicas: 3
#
#   # Specifies the image name to be used in a Kubernetes pod for `query` compoenent.
#   image: openmatch-query
swaggerui: &swaggerui
  hostName: om-swaggerui
  httpPort: 51500
  portType: ClusterIP
  replicas: 1
  image: openmatch-swaggerui
query: &query
  hostName: om-query
  grpcPort: 50503
  httpPort: 51503
  portType: ClusterIP
  replicas: 3
  image: openmatch-query
frontend: &frontend
  hostName: om-frontend
  grpcPort: 50504
  httpPort: 51504
  portType: ClusterIP
  replicas: 3
  image: openmatch-frontend
backend: &backend
  hostName: om-backend
  grpcPort: 50505
  httpPort: 51505
  portType: ClusterIP
  replicas: 3
  image: openmatch-backend
synchronizer: &synchronizer
  hostName: om-synchronizer
  grpcPort: 50506
  httpPort: 51506
  portType: ClusterIP
  replicas: 1
  image: openmatch-synchronizer
evaluator: &evaluator
  hostName: om-evaluator
  grpcPort: 50508
  httpPort: 51508
  replicas: 3
function: &function
  hostName: om-function
  grpcPort: 50502
  httpPort: 51502
  replicas: 3

# Specifies the location and name of the Open Match application-level config volumes.
  # Used in template: `openmatch.volumemounts.configs` and `openmatch.volumes.configs` under `templates/_helpers.tpl` file.
configs:
  default:
    volumeName: om-config-volume-default
    mountPath: /app/config/default
    configName: om-configmap-default
  override:
    volumeName: om-config-volume-override
    mountPath: /app/config/override
    configName: om-configmap-override

# Override Redis settings
# https://hub.helm.sh/charts/stable/redis
# https://github.com/helm/charts/tree/master/stable/redis
redis:
  fullnameOverride: om-redis
  redisPort: 6379
  usePassword: false
  usePasswordFile: false
  secretMountPath: /opt/bitnami/redis/secrets
  configmap: |
    maxclients 100000
<<<<<<< HEAD
    maxmemory 300000000
  sentinel:
    enabled: true
=======
  sentinel:
    enabled: false
>>>>>>> 3d08045c
    masterSet: om-redis-master
    port: 26379
  master:
    disableCommands: [] # don't disable 'FLUSH-' commands
    resources:
      requests:
        memory: 300Mi
        cpu: 0.5
  metrics:
    enabled: true
  cluster:
    slaveCount: 2
  serviceAccount:
    create: true
    name: open-match-redis-service
  sysctlImage:
    # Enable this setting in production if you are running Open Match under Linux environment
    enabled: false
    mountHostSys: true
    # Redis may require some changes in the kernel of the host machine to work as expected,
    # in particular increasing the somaxconn value and disabling transparent huge pages.
    # https://github.com/helm/charts/tree/master/stable/redis#host-kernel-settings
    command:
      - /bin/sh
      - -c
      - |-
        install_packages procps
        sysctl -w net.core.somaxconn=100000
        echo never > /host-sys/kernel/mm/transparent_hugepage/enabled # Disable THP support

###############################################################################################################################
#                               Open Match configurations for the subcharts
#
# Open Match uses subcharts to control its `functional granularity`.
# You are able to override configurations in a subchart by having a key-value pair under its corresponding subchart section.
#
# 1. open-match-telemetry: Kubernetes definitions of the integrated monitoring tools along with the core Open Match componenets.
# 2. open-match-customize: Kubernetes definitions of the customizable template to use Open Match with your own MMFs and Evaluator.
###############################################################################################################################

# Controls if users need to install backend, frontend, query, om-configmap, and swaggerui.
open-match-core:
  enabled: true
  ignoreListTTL: 60000ms
  redis:
    enabled: true
    # If open-match-core.redis.enabled is set to false, have Open Match components talk to this redis address instead.
    # Otherwise the default is set to the om-redis instance.
    hostname: # Your redis server address
    port: 6379
    user: 
    pool:
      maxIdle: 200
      maxActive: 0
      idleTimeout: 0
      healthCheckTimeout: 300ms
  swaggerui:
    enabled: true

# Controls if users need to install scale testing setup for Open Match.
open-match-scale:
  # Switch the value between true/false to turn on/off this subchart
  enabled: false
  frontend: *frontend
  backend: *backend

# Controls if users need to install the monitoring tools in Open Match.
open-match-telemetry:
  # Switch the value between true/false to turn on/off this subchart
  enabled: false

# Controls if users need to install their own MMFs and Evaluator in Open Match.
open-match-customize:
  # Switch the value between true/false to turn on/off this subchart
  enabled: false
  evaluator: *evaluator
  function: *function
  query: *query
  # You can override the evaluator/mmf image
  # evaluator:
  #   image: [YOUR_EVALUATOR_IMAGE]
  # function:
  #   image: [YOUR_MMF_IMAGE]

# Global configurations that are visible to all subcharts
global:
  kubernetes:
    # https://kubernetes.io/docs/concepts/configuration/assign-pod-node/#nodeselector
    nodeSelector: {}
    # https://kubernetes.io/docs/concepts/configuration/taint-and-toleration/
    tolerations: []
    # https://kubernetes.io/docs/concepts/configuration/assign-pod-node/#affinity-and-anti-affinity
    affinity: {}
    horizontalPodAutoScaler:
      minReplicas: 1
      maxReplicas: 10
      targetCPUUtilizationPercentage: 80
    resources:
      requests:
        memory: 100Mi
        cpu: 100m
      limits:
        memory: 100Mi
        cpu: 100m
    # Defines a service account which provides an identity for processes that run in a Pod in Open Match.
    serviceAccount: open-match-unprivileged-service
    # Use this field if you need to override the port type for all services defined in this chart
    service:
      portType:

  gcpProjectId: "replace_with_your_project_id"

  # Defines if Open Match needs to serve secure traffic
  tls:
    enabled: false
    server:
      mountPath: /app/secrets/tls/server
    rootca:
      mountPath: /app/secrets/tls/rootca

  logging:
    rpc:
      enabled: false

  # Use this field if you need to override the image registry and image tag for all services defined in this chart
  image:
    registry: gcr.io/open-match-public-images
    tag: 0.0.0-dev
    pullPolicy: Always


  # Expose the telemetry configurations to all subcharts because prometheus, for example,
  # requires pod-level annotation to customize its scrape path.
  # See definitions in templates/_helpers.tpl - "prometheus.annotations" section for details
  telemetry:
    zpages:
      enabled: true
    jaeger:
      enabled: false
      samplerFraction: 0.01 # Configures a sampler that samples a given fraction of traces.
      agentEndpoint: "open-match-jaeger-agent:6831"
      collectorEndpoint: "http://open-match-jaeger-collector:14268/api/traces"
    prometheus:
      enabled: false
      endpoint: "/metrics"
      serviceDiscovery: true
    stackdriverMetrics:
      enabled: false
      prefix: "open_match"
    grafana:
      enabled: false
    reportingPeriod: "1m"<|MERGE_RESOLUTION|>--- conflicted
+++ resolved
@@ -111,14 +111,9 @@
   secretMountPath: /opt/bitnami/redis/secrets
   configmap: |
     maxclients 100000
-<<<<<<< HEAD
     maxmemory 300000000
   sentinel:
-    enabled: true
-=======
-  sentinel:
     enabled: false
->>>>>>> 3d08045c
     masterSet: om-redis-master
     port: 26379
   master:
