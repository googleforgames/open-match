# Copyright 2019 Google LLC
#
# Licensed under the Apache License, Version 2.0 (the "License");
# you may not use this file except in compliance with the License.
# You may obtain a copy of the License at
#
#     http://www.apache.org/licenses/LICENSE-2.0
#
# Unless required by applicable law or agreed to in writing, software
# distributed under the License is distributed on an "AS IS" BASIS,
# WITHOUT WARRANTIES OR CONDITIONS OF ANY KIND, either express or implied.
# See the License for the specific language governing permissions and
# limitations under the License.

# Default values for open-match.
# This is a YAML-formatted file.
# Declare variables to be passed into your templates.

# Open Match Cluster Config
# The configurations defined here will be applied when deploying Open Match to a Kubernetes cluster.
# You may choose to override these values to tailor Open Match for your needs.
#
# Begins the configuration section for `mmlogic` component in Open Match.
# mmlogic:
#
#   # Specifies om-mmlogic as the in-cluster domain name for the `mmlogic` service.
#   hostName: om-mmlogic
#
#   # Specifies the port for receiving RESTful HTTP requests in the `mmlogic` service.
#   # Checkouts https://open-match.dev/site/swaggerui/index.html for the RESTful APIs Open Match provides.
#   httpPort: 51503
#
#   # Specifies the port for receiving gRPC calls in the `mmlogic` service.
#   # Note that some services may not have grpcPort defined as they don't have gRPC APIs defined.
#   grpcPort: 50503
#
#   # Specifies the port type for the `mmlogic` service, default to ClusterIP - available port types are ClusterIP, NodePort, LoadBalancer, ExternalName.
#   # Please see https://kubernetes.io/docs/concepts/services-networking/service/#publishing-services-service-types for Type values and their behaviors.
#   portType: ClusterIP
#
#   # Specifies the number of Kubernetes pod replicas per `mmlogic` service, default to 3.
#   replicas: 3
#
#   # Specifies the image name to be used in a Kubernetes pod for `mmlogic` compoenent.
#   image: openmatch-mmlogic
swaggerui: &swaggerui
  hostName: om-swaggerui
  httpPort: 51500
  portType: ClusterIP
  replicas: 1
  image: openmatch-swaggerui
mmlogic: &mmlogic
  hostName: om-mmlogic
  grpcPort: 50503
  httpPort: 51503
  portType: ClusterIP
  replicas: 3
  image: openmatch-mmlogic
frontend: &frontend
  hostName: om-frontend
  grpcPort: 50504
  httpPort: 51504
  portType: ClusterIP
  replicas: 3
  image: openmatch-frontend
backend: &backend
  hostName: om-backend
  grpcPort: 50505
  httpPort: 51505
  portType: ClusterIP
  replicas: 3
  image: openmatch-backend
synchronizer: &synchronizer
  hostName: om-synchronizer
  grpcPort: 50506
  httpPort: 51506
  portType: ClusterIP
  replicas: 1
  image: openmatch-synchronizer
evaluator: &evaluator
  hostName: om-evaluator
  grpcPort: 50508
  httpPort: 51508
  replicas: 3
function: &function
  hostName: om-function
  grpcPort: 50502
  httpPort: 51502
  replicas: 3

# Specifies the location and name of the Open Match application-level config volumes.
  # Used in template: `openmatch.volumemounts.configs` and `openmatch.volumes.configs` under `templates/_helpers.tpl` file.
configs:
  default:
    volumeName: om-config-volume-default
    mountPath: /app/config/default
    configName: om-configmap-default
  override:
    volumeName: om-config-volume-override
    mountPath: /app/config/override
    configName: om-configmap-override

# Override Redis settings
# https://hub.helm.sh/charts/stable/redis
# https://github.com/helm/charts/tree/master/stable/redis
redis:
  fullnameOverride: om-redis
  redisPort: 6379
  usePassword: false
  usePasswordFile: false
  secretMountPath: /opt/bitnami/redis/secrets
  configmap:
    maxclients 100000
  master:
    disableCommands: [] # don't disable 'FLUSH-' commands
    resources:
      requests: {}
  metrics:
    enabled: true
  cluster:
    slaveCount: 2
  serviceAccount:
    create: true
    name: open-match-redis-service
  sysctlImage:
    # Enable this setting in production if you are running Open Match under Linux environment
    enabled: false
    mountHostSys: true
    # Redis may require some changes in the kernel of the host machine to work as expected,
    # in particular increasing the somaxconn value and disabling transparent huge pages.
    # https://github.com/helm/charts/tree/master/stable/redis#host-kernel-settings
    command:
      - /bin/sh
      - -c
      - |-
        install_packages procps
        sysctl -w net.core.somaxconn=100000
        echo never > /host-sys/kernel/mm/transparent_hugepage/enabled # Disable THP support

###############################################################################################################################
#                               Open Match configurations for the subcharts
#
# Open Match uses subcharts to control its `functional granularity`.
# You are able to override configurations in a subchart by having a key-value pair under its corresponding subchart section.
#
# 1. open-match-telemetry: Kubernetes definitions of the integrated monitoring tools along with the core Open Match componenets.
# 2. open-match-customize: Kubernetes definitions of the customizable template to use Open Match with your own MMFs and Evaluator.
# 3. open-match-test: Kubernetes definitions of the load testing tools and end-to-end jobs for Open Match.
###############################################################################################################################

# Controls if users need to install backend, frontend, mmlogic, om-configmap, and swaggerui.
open-match-core:
  enabled: true
  ignoreListTTL: 60000ms
  redis:
    pool:
      maxIdle: 200
      maxActive: 0
      idleTimeout: 0
      healthCheckTimeout: 100ms

# Controls if users need to install scale testing setup for Open Match.
open-match-scale:
  # Switch the value between true/false to turn on/off this subchart
  enabled: false
  frontend: *frontend
  backend: *backend

# Controls if users need to install the monitoring tools in Open Match.
open-match-telemetry:
  # Switch the value between true/false to turn on/off this subchart
  enabled: false

# Controls if users need to install their own MMFs and Evaluator in Open Match.
open-match-customize:
  # Switch the value between true/false to turn on/off this subchart
  enabled: false
  evaluator: *evaluator
  function: *function
  mmlogic: *mmlogic
  # You can override the evaluator/mmf image
  # evaluator:
  #   image: [YOUR_EVALUATOR_IMAGE]
  # function:
  #   image: [YOUR_MMF_IMAGE]

open-match-test:
  # Switch the value between true/false to turn on/off this subchart
  enabled: false
  mmlogic: *mmlogic
  frontend: *frontend
  backend: *backend
  synchronizer: *synchronizer

# Global configurations that are visible to all subcharts
global:
  kubernetes:
<<<<<<< HEAD
    # https://kubernetes.io/docs/concepts/configuration/assign-pod-node/#nodeselector
    nodeSelector: {}
    # https://kubernetes.io/docs/concepts/configuration/taint-and-toleration/
    tolerations: []
    # https://kubernetes.io/docs/concepts/configuration/assign-pod-node/#affinity-and-anti-affinity
    affinity: {}
=======
    horizontalPodAutoScaler:
      minReplicas: 1
      maxReplicas: 10
      targetCPUUtilizationPercentage: 80
    resources:
      requests:
        memory: 100Mi
        cpu: 100m
      limits:
        memory: 100Mi
        cpu: 100m
>>>>>>> 8cb43950
    # Defines a service account which provides an identity for processes that run in a Pod in Open Match.
    serviceAccount: open-match-unprivileged-service
    # Use this field if you need to override the port type for all services defined in this chart
    service:
      portType:

  gcpProjectId: "replace_with_your_project_id"

  # Defines if Open Match needs to serve secure traffic
  tls:
    enabled: false
    server:
      mountPath: /app/secrets/tls/server
    rootca:
      mountPath: /app/secrets/tls/rootca

  logging:
    rpc:
      enabled: false

  # Use this field if you need to override the image registry and image tag for all services defined in this chart
  image:
    registry: gcr.io/open-match-public-images
    tag: 0.0.0-dev
    pullPolicy: Always


  # Expose the telemetry configurations to all subcharts because prometheus, for example,
  # requires pod-level annotation to customize its scrape path.
  # See definitions in templates/_helpers.tpl - "prometheus.annotations" section for details
  telemetry:
    zpages:
      enabled: true
    jaeger:
      enabled: false
      samplerFraction: 0.01 # Configures a sampler that samples a given fraction of traces.
      agentEndpoint: "open-match-jaeger-agent:6831"
      collectorEndpoint: "http://open-match-jaeger-collector:14268/api/traces"
    prometheus:
      enabled: false
      endpoint: "/metrics"
      serviceDiscovery: true
    stackdriverMetrics:
      enabled: false
      prefix: "open_match"
    zipkin:
      enabled: false
      endpoint: "/zipkin"
      reporterEndpoint: "zipkin"
    grafana:
      enabled: false
    reportingPeriod: "1m"<|MERGE_RESOLUTION|>--- conflicted
+++ resolved
@@ -195,14 +195,12 @@
 # Global configurations that are visible to all subcharts
 global:
   kubernetes:
-<<<<<<< HEAD
     # https://kubernetes.io/docs/concepts/configuration/assign-pod-node/#nodeselector
     nodeSelector: {}
     # https://kubernetes.io/docs/concepts/configuration/taint-and-toleration/
     tolerations: []
     # https://kubernetes.io/docs/concepts/configuration/assign-pod-node/#affinity-and-anti-affinity
     affinity: {}
-=======
     horizontalPodAutoScaler:
       minReplicas: 1
       maxReplicas: 10
@@ -214,7 +212,6 @@
       limits:
         memory: 100Mi
         cpu: 100m
->>>>>>> 8cb43950
     # Defines a service account which provides an identity for processes that run in a Pod in Open Match.
     serviceAccount: open-match-unprivileged-service
     # Use this field if you need to override the port type for all services defined in this chart
