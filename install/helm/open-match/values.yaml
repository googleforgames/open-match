--- conflicted
+++ resolved
@@ -157,18 +157,23 @@
 # Controls if users need to install backend, frontend, query, om-configmap, and swaggerui.
 open-match-core:
   enabled: true
-<<<<<<< HEAD
-  ignoreListTTL: 1m
-  registrationIntervalMs: 250ms
-  proposalCollectionIntervalMs: 20s
-  pageSize: 10000
+
+  # Length of time between first fetch matches call, and when no further fetch
+  # matches calls will join the current evaluation/synchronization cycle, 
+  # instead waiting for the next cycle.
+  registrationInterval: 250ms
+  # Length of time after match function as started before it will be canceled,
+  # and evaluator call input is EOF.
+  proposalCollectionInterval: 20s
+  # Time after a ticket has been returned from fetch matches (marked as pending)
+  # before it automatically becomes active again and will be returned by query
+  # calls.
+  pendingReleaseTimeout: 1m
+  # Time after a ticket has been assigned before it is automatically delted.
   assignedDeleteTimeout: 10m
-=======
-  pendingReleaseTimeout: 60000ms
-  registrationInterval: 250ms
-  proposalCollectionInterval: 20000ms
+  # Maximum number of tickets to return on a single QueryTicketsResponse.
   queryPageSize: 10000
->>>>>>> 0ac7ae13
+
   redis:
     enabled: true
     # If open-match-core.redis.enabled is set to false, have Open Match components talk to this redis address instead.
