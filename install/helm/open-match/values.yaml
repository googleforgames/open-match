# Copyright 2019 Google LLC
#
# Licensed under the Apache License, Version 2.0 (the "License");
# you may not use this file except in compliance with the License.
# You may obtain a copy of the License at
#
#     http://www.apache.org/licenses/LICENSE-2.0
#
# Unless required by applicable law or agreed to in writing, software
# distributed under the License is distributed on an "AS IS" BASIS,
# WITHOUT WARRANTIES OR CONDITIONS OF ANY KIND, either express or implied.
# See the License for the specific language governing permissions and
# limitations under the License.

# Default values for open-match.
# This is a YAML-formatted file.
# Declare variables to be passed into your templates.

# Open Match Cluster Config
# The configurations defined here will be applied when deploying Open Match to a Kubernetes cluster.
# You may choose to override these values to tailor Open Match for your needs.
#
# Begins the configuration section for `query` component in Open Match.
# query:
#
#   # Specifies om-query as the in-cluster domain name for the `query` service.
#   hostName: om-query
#
#   # Specifies the port for receiving RESTful HTTP requests in the `query` service.
#   # Checkouts https://open-match.dev/site/swaggerui/index.html for the RESTful APIs Open Match provides.
#   httpPort: 51503
#
#   # Specifies the port for receiving gRPC calls in the `query` service.
#   # Note that some services may not have grpcPort defined as they don't have gRPC APIs defined.
#   grpcPort: 50503
#
#   # Specifies the port type for the `query` service, default to ClusterIP - available port types are ClusterIP, NodePort, LoadBalancer, ExternalName.
#   # Please see https://kubernetes.io/docs/concepts/services-networking/service/#publishing-services-service-types for Type values and their behaviors.
#   portType: ClusterIP
#
#   # Specifies the number of Kubernetes pod replicas per `query` service, default to 3.
#   replicas: 3
#
#   # Specifies the image name to be used in a Kubernetes pod for `query` compoenent.
#   image: openmatch-query
swaggerui: &swaggerui
  hostName: om-swaggerui
  httpPort: 51500
  portType: ClusterIP
  replicas: 1
  image: openmatch-swaggerui
query: &query
  hostName: om-query
  grpcPort: 50503
  httpPort: 51503
  portType: ClusterIP
  replicas: 3
  image: openmatch-query
frontend: &frontend
  hostName: om-frontend
  grpcPort: 50504
  httpPort: 51504
  portType: ClusterIP
  replicas: 3
  image: openmatch-frontend
backend: &backend
  hostName: om-backend
  grpcPort: 50505
  httpPort: 51505
  portType: ClusterIP
  replicas: 3
  image: openmatch-backend
synchronizer: &synchronizer
  hostName: om-synchronizer
  grpcPort: 50506
  httpPort: 51506
  portType: ClusterIP
  replicas: 1
  image: openmatch-synchronizer
evaluator: &evaluator
  hostName: om-evaluator
  grpcPort: 50508
  httpPort: 51508
  replicas: 3
function: &function
  hostName: om-function
  grpcPort: 50502
  httpPort: 51502
  replicas: 3

# Specifies the location and name of the Open Match application-level config volumes.
  # Used in template: `openmatch.volumemounts.configs` and `openmatch.volumes.configs` under `templates/_helpers.tpl` file.
configs:
  default:
    volumeName: om-config-volume-default
    mountPath: /app/config/default
    configName: om-configmap-default
  override:
    volumeName: om-config-volume-override
    mountPath: /app/config/override
    configName: om-configmap-override

# Override Redis settings
# https://hub.helm.sh/charts/stable/redis
# https://github.com/helm/charts/tree/master/stable/redis
redis:
  fullnameOverride: om-redis
  redisPort: 6379
  usePassword: false
  usePasswordFile: false
  secretMountPath: /opt/bitnami/redis/secrets
  configmap: |
    maxclients 100000
<<<<<<< HEAD
  sentinel:
    enabled: false
=======
    maxmemory 300000000
  sentinel:
    enabled: true
>>>>>>> 6cb47ce1
    masterSet: om-redis-master
    port: 26379
  master:
    disableCommands: [] # don't disable 'FLUSH-' commands
    resources:
      requests:
        memory: 300Mi
        cpu: 0.5
  metrics:
    enabled: true
  cluster:
    slaveCount: 2
  serviceAccount:
    create: true
    name: open-match-redis-service
  sysctlImage:
    # Enable this setting in production if you are running Open Match under Linux environment
    enabled: false
    mountHostSys: true
    # Redis may require some changes in the kernel of the host machine to work as expected,
    # in particular increasing the somaxconn value and disabling transparent huge pages.
    # https://github.com/helm/charts/tree/master/stable/redis#host-kernel-settings
    command:
      - /bin/sh
      - -c
      - |-
        install_packages procps
        sysctl -w net.core.somaxconn=100000
        echo never > /host-sys/kernel/mm/transparent_hugepage/enabled # Disable THP support

###############################################################################################################################
#                               Open Match configurations for the subcharts
#
# Open Match uses subcharts to control its `functional granularity`.
# You are able to override configurations in a subchart by having a key-value pair under its corresponding subchart section.
#
# 1. open-match-telemetry: Kubernetes definitions of the integrated monitoring tools along with the core Open Match componenets.
# 2. open-match-customize: Kubernetes definitions of the customizable template to use Open Match with your own MMFs and Evaluator.
###############################################################################################################################

# Controls if users need to install backend, frontend, query, om-configmap, and swaggerui.
open-match-core:
  enabled: true
  ignoreListTTL: 60000ms
  redis:
    enabled: true
    # If open-match-core.redis.enabled is set to false, have Open Match components talk to this redis address instead.
    # Otherwise the default is set to the om-redis instance.
    hostname: # Your redis server address
    port: 6379
    user: 
    pool:
      maxIdle: 200
      maxActive: 0
      idleTimeout: 0
      healthCheckTimeout: 300ms
  swaggerui:
    enabled: true

# Controls if users need to install scale testing setup for Open Match.
open-match-scale:
  # Switch the value between true/false to turn on/off this subchart
  enabled: false
  frontend: *frontend
  backend: *backend

# Controls if users need to install the monitoring tools in Open Match.
open-match-telemetry:
  # Switch the value between true/false to turn on/off this subchart
  enabled: false

# Controls if users need to install their own MMFs and Evaluator in Open Match.
open-match-customize:
  # Switch the value between true/false to turn on/off this subchart
  enabled: false
  evaluator: *evaluator
  function: *function
  query: *query
  # You can override the evaluator/mmf image
  # evaluator:
  #   image: [YOUR_EVALUATOR_IMAGE]
  # function:
  #   image: [YOUR_MMF_IMAGE]

# Global configurations that are visible to all subcharts
global:
  kubernetes:
    # https://kubernetes.io/docs/concepts/configuration/assign-pod-node/#nodeselector
    nodeSelector: {}
    # https://kubernetes.io/docs/concepts/configuration/taint-and-toleration/
    tolerations: []
    # https://kubernetes.io/docs/concepts/configuration/assign-pod-node/#affinity-and-anti-affinity
    affinity: {}
    horizontalPodAutoScaler:
      minReplicas: 1
      maxReplicas: 10
      targetCPUUtilizationPercentage: 80
    resources:
      requests:
        memory: 100Mi
        cpu: 100m
      limits:
        memory: 100Mi
        cpu: 100m
    # Defines a service account which provides an identity for processes that run in a Pod in Open Match.
    serviceAccount: open-match-unprivileged-service
    # Use this field if you need to override the port type for all services defined in this chart
    service:
      portType:

  gcpProjectId: "replace_with_your_project_id"

  # Defines if Open Match needs to serve secure traffic
  tls:
    enabled: false
    server:
      mountPath: /app/secrets/tls/server
    rootca:
      mountPath: /app/secrets/tls/rootca

  logging:
    rpc:
      enabled: false

  # Use this field if you need to override the image registry and image tag for all services defined in this chart
  image:
    registry: gcr.io/open-match-public-images
    tag: 0.0.0-dev
    pullPolicy: Always


  # Expose the telemetry configurations to all subcharts because prometheus, for example,
  # requires pod-level annotation to customize its scrape path.
  # See definitions in templates/_helpers.tpl - "prometheus.annotations" section for details
  telemetry:
    zpages:
      enabled: true
    jaeger:
      enabled: false
      samplerFraction: 0.01 # Configures a sampler that samples a given fraction of traces.
      agentEndpoint: "open-match-jaeger-agent:6831"
      collectorEndpoint: "http://open-match-jaeger-collector:14268/api/traces"
    prometheus:
      enabled: false
      endpoint: "/metrics"
      serviceDiscovery: true
    stackdriverMetrics:
      enabled: false
      prefix: "open_match"
    grafana:
      enabled: false
    reportingPeriod: "1m"<|MERGE_RESOLUTION|>--- conflicted
+++ resolved
@@ -111,14 +111,9 @@
   secretMountPath: /opt/bitnami/redis/secrets
   configmap: |
     maxclients 100000
-<<<<<<< HEAD
-  sentinel:
-    enabled: false
-=======
     maxmemory 300000000
   sentinel:
     enabled: true
->>>>>>> 6cb47ce1
     masterSet: om-redis-master
     port: 26379
   master:
