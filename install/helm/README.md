### Open Match Helm Chart Templates
This directory contains the [helm](https://helm.sh/ "helm") chart templates used to customize and deploy Open Match.

Templates under the `templates/` directory are for the core components in Open Match - e.g. backend, frontend, mmlogic, synchronizor, some security policies, and configmaps are defined under this folder.

Open Match also provides templates for optional components that are disabled by default under the `subcharts/` directory.
1. `open-match-customize` contains flexible templates to deploy your own matchfunction and evaluator.
<<<<<<< HEAD
2. `open-match-telemetry` contains monitoring supports for Open Match, you may choose to enable/disable [jaeger](https://www.jaegertracing.io/ "jaeger"), [prometheus](http://prometheus.io "prometheus"), [stackdriver](https://cloud.google.com/stackdriver/ "stackdriver"), [zipkin](https://zipkin.io/ "zipkin"), and [grafana](https://grafana.com/ "grafana") by overriding the config values in the provided templates.
=======
2. `open-match-telemetry` contains monitoring supports for Open Match, you may choose to enable/disable [jaeger](https://www.jaegertracing.io/ "jaeger"), [prometheus](http://prometheus.io "prometheus"), [stackdriver](https://cloud.google.com/stackdriver/ "stackdriver"), and [grafana](https://grafana.com/ "grafana") by overriding the config values in the provided templates.
4. `open-match-test` contains templates of the distributed stress tests for Open Match.
>>>>>>> 9f59844e

You may control the behavior of Open Match by overriding the configs in `install/helm/open-match/values.yaml` file. Here are a few examples:

```diff
# install/helm/open-match/values.yaml
# 1. Configs under the `global` section affects all components - including components in the subcharts.
# 2. Configs under the subchart name - e.g. `open-match-customize` only affects the settings in that subchart.
# 3. Otherwise, the configs are for core components (templates in the parent chart) only.

# Overrides spec.type of a specific Kubernetes Service
# Equivalent helm cli flag --set swaggerui.portType=LoadBalancer
swaggerui:
-  portType: ClusterIP
+  portType: LoadBalancer

# Overrides spec.type of all Open Match components - including components in the subcharts
# Equivalent helm cli flag --set global.kubernetes.service.portType=LoadBalancer
global:
  kubernetes:
    service:
-	  portType: ClusterIP
+     portType: LoadBalancer

# Enables grafana support in Open Match
# Equivalent helm cli flag --set global.telemetry.grafana.enabled=true
global:
  telemetry:
    grafana:
-     enabled: false
+     enabled: true

# Enables an optional component in Open Match
# Equivalent helm cli flag --set open-match-telemetry.enabled=true
open-match-telemetry:
- enabled: false
+ enabled: true

# Enables rpc logging in Open Match
# Equivalent helm cli flag --set global.logging.rpc.enabled=true
global:
  logging:
    rpc:
-     enabled: false
+     enabled: true

# Instructs Open Match to use customized matchfunction and evaluator images
# Equivalent helm cli flag --set open-match-customize.image.registry=[XXX],open-match-customize.image.tag=[XXX]
open-match-customize:
  enabled: true
+   image:
+     registry: [YOUR_REGISTRY_URL]
+     tag: [YOUR_IMAGE_TAG]
+   function:
+     image: [YOUR_MATCHFUNCTION_IMAGE_NAME]
+   evaluator:
+     image: [YOUR_EVALUATOR_IMAGE_NAME]
```

Please see [Helm - Chart Template Guide](https://helm.sh/docs/chart_template_guide/#the-chart-template-developer-s-guide "Chart Template Guide") for the advanced usages and our [Makefile](https://github.com/googleforgames/open-match/blob/master/Makefile#L358 "Makefile")  for how we use the helm charts to deploy Open Match.<|MERGE_RESOLUTION|>--- conflicted
+++ resolved
@@ -5,12 +5,7 @@
 
 Open Match also provides templates for optional components that are disabled by default under the `subcharts/` directory.
 1. `open-match-customize` contains flexible templates to deploy your own matchfunction and evaluator.
-<<<<<<< HEAD
-2. `open-match-telemetry` contains monitoring supports for Open Match, you may choose to enable/disable [jaeger](https://www.jaegertracing.io/ "jaeger"), [prometheus](http://prometheus.io "prometheus"), [stackdriver](https://cloud.google.com/stackdriver/ "stackdriver"), [zipkin](https://zipkin.io/ "zipkin"), and [grafana](https://grafana.com/ "grafana") by overriding the config values in the provided templates.
-=======
 2. `open-match-telemetry` contains monitoring supports for Open Match, you may choose to enable/disable [jaeger](https://www.jaegertracing.io/ "jaeger"), [prometheus](http://prometheus.io "prometheus"), [stackdriver](https://cloud.google.com/stackdriver/ "stackdriver"), and [grafana](https://grafana.com/ "grafana") by overriding the config values in the provided templates.
-4. `open-match-test` contains templates of the distributed stress tests for Open Match.
->>>>>>> 9f59844e
 
 You may control the behavior of Open Match by overriding the configs in `install/helm/open-match/values.yaml` file. Here are a few examples:
 
