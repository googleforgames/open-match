--- conflicted
+++ resolved
@@ -52,7 +52,6 @@
   region  = "${var.gcp_region}"
 }
 
-<<<<<<< HEAD
 resource "google_storage_bucket" "ci_artifacts" {
   name     = "artifacts.open-match-build.appspot.com"
   storage_class = "MULTI_REGIONAL"
@@ -161,30 +160,6 @@
   }
 }
 
-# Create a manual-mode GCP regionalized network for CI.
-# We'll create GKE clusters outside of the "default" auto-mode network so that we can have many subnets.
-resource "google_compute_network" "ci_network" {
-  name                    = "open-match-ci"
-  description             = "VPC Network for Continuous Integration runs."
-  auto_create_subnetworks = false
-  routing_mode            = "REGIONAL"
-}
-
-# We create 60 subnetworks so that each GKE cluster we create in CI can run on it's own subnet.
-# This is to workaround a bug in GKE where it cannot tolerate creating 2 clusters on the same subnet at the same time.
-resource "google_compute_subnetwork" "ci_subnet" {
-  count                    = 60
-  name                     = "ci-${var.gcp_region}-${count.index}"
-  ip_cidr_range            = "10.0.${count.index}.0/24"
-  region                   = "${var.gcp_region}"
-  network                  = "${google_compute_network.ci_network.self_link}"
-  enable_flow_logs         = "${var.vpc_flow_logs}"
-  description              = "Subnetwork for continuous integration build that runs on the :${count.index} second."
-  private_ip_google_access = true
-}
-
-=======
->>>>>>> 5c8f2180
 # The reaper is a tool that scans for orphaned GKE namespaces created by CI and deletes them.
 # The reaper runs as this service account.
 resource "google_service_account" "reaper" {
