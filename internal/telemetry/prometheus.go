// Copyright 2019 Google LLC
//
// Licensed under the Apache License, Version 2.0 (the "License");
// you may not use this file except in compliance with the License.
// You may obtain a copy of the License at
//
//     http://www.apache.org/licenses/LICENSE-2.0
//
// Unless required by applicable law or agreed to in writing, software
// distributed under the License is distributed on an "AS IS" BASIS,
// WITHOUT WARRANTIES OR CONDITIONS OF ANY KIND, either express or implied.
// See the License for the specific language governing permissions and
// limitations under the License.

package telemetry

// Taken from https://opencensus.io/quickstart/go/metrics/#1
import (
	ocPrometheus "contrib.go.opencensus.io/exporter/prometheus"
	"github.com/pkg/errors"
	"github.com/prometheus/client_golang/prometheus"
	"github.com/sirupsen/logrus"
	"go.opencensus.io/stats/view"
)

const (
	// ConfigNameEnableMetrics indicates that telemetry is enabled.
	ConfigNameEnableMetrics = "telemetry.prometheus.enable"
)

func bindPrometheus(p Params, b Bindings) error {
	cfg := p.Config()

	if !cfg.GetBool("telemetry.prometheus.enable") {
		logger.Info("Prometheus Metrics: Disabled")
		return nil
	}

	endpoint := cfg.GetString("telemetry.prometheus.endpoint")

	logger.WithFields(logrus.Fields{
		"endpoint": endpoint,
	}).Info("Prometheus Metrics: ENABLED")

	registry := prometheus.NewRegistry()
	// Register standard prometheus instrumentation.
	err := registry.Register(prometheus.NewProcessCollector(prometheus.ProcessCollectorOpts{}))
	if err != nil {
		return errors.Wrap(err, "Failed to register prometheus collector")
	}
	err = registry.Register(prometheus.NewGoCollector())
	if err != nil {
		return errors.Wrap(err, "Failed to register prometheus collector")
	}

	promExporter, err := ocPrometheus.NewExporter(
		ocPrometheus.Options{
			Namespace: "",
			Registry:  registry,
		})
	if err != nil {
		return errors.Wrap(err, "Failed to initialize OpenCensus exporter to Prometheus")
	}

	// Register the Prometheus exporters as a stats exporter.
	view.RegisterExporter(promExporter)
<<<<<<< HEAD
	if err := view.Register(DefaultViews...); err != nil {
		logger.WithError(err).Fatalf("failed to register given views to exporters")
	}
=======
	b.AddCloser(func() {
		view.UnregisterExporter(promExporter)
	})
>>>>>>> b518b5cc

	b.TelemetryHandle(endpoint, promExporter)
	return nil
}<|MERGE_RESOLUTION|>--- conflicted
+++ resolved
@@ -64,15 +64,9 @@
 
 	// Register the Prometheus exporters as a stats exporter.
 	view.RegisterExporter(promExporter)
-<<<<<<< HEAD
-	if err := view.Register(DefaultViews...); err != nil {
-		logger.WithError(err).Fatalf("failed to register given views to exporters")
-	}
-=======
 	b.AddCloser(func() {
 		view.UnregisterExporter(promExporter)
 	})
->>>>>>> b518b5cc
 
 	b.TelemetryHandle(endpoint, promExporter)
 	return nil
