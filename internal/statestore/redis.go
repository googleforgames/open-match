// Copyright 2019 Google LLC
//
// Licensed under the Apache License, Version 2.0 (the "License");
// you may not use this file except in compliance with the License.
// You may obtain a copy of the License at
//
//     http://www.apache.org/licenses/LICENSE-2.0
//
// Unless required by applicable law or agreed to in writing, software
// distributed under the License is distributed on an "AS IS" BASIS,
// WITHOUT WARRANTIES OR CONDITIONS OF ANY KIND, either express or implied.
// See the License for the specific language governing permissions and
// limitations under the License.

package statestore

import (
	"context"
	"fmt"
	"io/ioutil"
	"time"

	"github.com/cenkalti/backoff"
	"github.com/golang/protobuf/proto"
	"github.com/gomodule/redigo/redis"
	"github.com/sirupsen/logrus"
	"google.golang.org/grpc/codes"
	"google.golang.org/grpc/status"
	"open-match.dev/open-match/internal/config"
	"open-match.dev/open-match/internal/telemetry"
	"open-match.dev/open-match/pkg/pb"
)

const allTickets = "allTickets"

var (
	redisLogger = logrus.WithFields(logrus.Fields{
		"app":       "openmatch",
		"component": "statestore.redis",
	})
	mRedisConnLatencyMs  = telemetry.HistogramWithBounds("redis/connectlatency", "latency to get a redis connection", "ms", telemetry.HistogramBounds)
	mRedisConnPoolActive = telemetry.Gauge("redis/connectactivecount", "number of connections in the pool, includes idle plus connections in use")
	mRedisConnPoolIdle   = telemetry.Gauge("redis/connectidlecount", "number of idle connections in the pool")
)

type redisBackend struct {
	healthCheckPool *redis.Pool
	redisPool       *redis.Pool
	cfg             config.View
}

// Close the connection to the database.
func (rb *redisBackend) Close() error {
	return rb.redisPool.Close()
}

// newRedis creates a statestore.Service backed by Redis database.
func newRedis(cfg config.View) Service {
	// As per https://www.iana.org/assignments/uri-schemes/prov/redis
	// redis://user:secret@localhost:6379/0?foo=bar&qux=baz

	// Add redis user and password to connection url if they exist
	redisURL := "redis://"
	maskedURL := redisURL

	passwordFile := cfg.GetString("redis.passwordPath")
	if len(passwordFile) > 0 {
		redisLogger.Debugf("loading Redis password from file %s", passwordFile)
		passwordData, err := ioutil.ReadFile(passwordFile)
		if err != nil {
			redisLogger.Fatalf("cannot read Redis password from file %s, desc: %s", passwordFile, err.Error())
		}
		redisURL += fmt.Sprintf("%s:%s@", cfg.GetString("redis.user"), string(passwordData))
		maskedURL += fmt.Sprintf("%s:%s@", cfg.GetString("redis.user"), "**********")
	}
	redisURL += cfg.GetString("redis.hostname") + ":" + cfg.GetString("redis.port")
	maskedURL += cfg.GetString("redis.hostname") + ":" + cfg.GetString("redis.port")

	redisLogger.WithField("redisURL", maskedURL).Debug("Attempting to connect to Redis")

	pool := &redis.Pool{
		MaxIdle:     cfg.GetInt("redis.pool.maxIdle"),
		MaxActive:   cfg.GetInt("redis.pool.maxActive"),
		IdleTimeout: cfg.GetDuration("redis.pool.idleTimeout"),
		Wait:        true,
		TestOnBorrow: func(c redis.Conn, lastUsed time.Time) error {
			if time.Since(lastUsed) < 15*time.Second {
				return nil
			}

			_, err := c.Do("PING")
			return err
		},
		DialContext: func(ctx context.Context) (redis.Conn, error) {
			if ctx.Err() != nil {
				return nil, ctx.Err()
			}
			return redis.DialURL(redisURL, redis.DialConnectTimeout(cfg.GetDuration("redis.pool.idleTimeout")), redis.DialReadTimeout(cfg.GetDuration("redis.pool.idleTimeout")))
		},
	}
	healthCheckPool := &redis.Pool{
		MaxIdle:     3,
		MaxActive:   0,
		IdleTimeout: 10 * cfg.GetDuration("redis.pool.healthCheckTimeout"),
		Wait:        true,
		DialContext: func(ctx context.Context) (redis.Conn, error) {
			if ctx.Err() != nil {
				return nil, ctx.Err()
			}
			return redis.DialURL(redisURL, redis.DialConnectTimeout(cfg.GetDuration("redis.pool.healthCheckTimeout")), redis.DialReadTimeout(cfg.GetDuration("redis.pool.healthCheckTimeout")))
		},
	}

	return &redisBackend{
		healthCheckPool: healthCheckPool,
		redisPool:       pool,
		cfg:             cfg,
	}
}

// HealthCheck indicates if the database is reachable.
func (rb *redisBackend) HealthCheck(ctx context.Context) error {
	redisConn, err := rb.healthCheckPool.GetContext(ctx)
	if err != nil {
		return status.Errorf(codes.Unavailable, "%v", err)
	}
	defer handleConnectionClose(&redisConn)

	poolStats := rb.redisPool.Stats()
	telemetry.SetGauge(ctx, mRedisConnPoolActive, int64(poolStats.ActiveCount))
	telemetry.SetGauge(ctx, mRedisConnPoolIdle, int64(poolStats.IdleCount))

	_, err = redisConn.Do("PING")
	// Encountered an issue getting a connection from the pool.
	if err != nil {
		return status.Errorf(codes.Unavailable, "%v", err)
	}

	return nil
}

func (rb *redisBackend) connect(ctx context.Context) (redis.Conn, error) {
	startTime := time.Now()
	redisConn, err := rb.redisPool.GetContext(ctx)
	if err != nil {
		redisLogger.WithFields(logrus.Fields{
			"error": err.Error(),
		}).Error("failed to connect to redis")
		return nil, status.Errorf(codes.Unavailable, "%v", err)
	}
	telemetry.RecordNUnitMeasurement(ctx, mRedisConnLatencyMs, time.Since(startTime).Milliseconds())

	return redisConn, nil
}

// CreateTicket creates a new Ticket in the state storage. If the id already exists, it will be overwritten.
func (rb *redisBackend) CreateTicket(ctx context.Context, ticket *pb.Ticket) error {
	redisConn, err := rb.connect(ctx)
	if err != nil {
		return err
	}
	defer handleConnectionClose(&redisConn)

	value, err := proto.Marshal(ticket)
	if err != nil {
		redisLogger.WithFields(logrus.Fields{
			"key":   ticket.GetId(),
			"error": err.Error(),
		}).Error("failed to marshal the ticket proto")
		return status.Errorf(codes.Internal, "%v", err)
	}

	_, err = redisConn.Do("SET", ticket.GetId(), value)
	if err != nil {
		redisLogger.WithFields(logrus.Fields{
			"cmd":   "SET",
			"key":   ticket.GetId(),
			"error": err.Error(),
		}).Error("failed to set the value for ticket")
		return status.Errorf(codes.Internal, "%v", err)
	}

<<<<<<< HEAD
	if rb.cfg.IsSet("redis.expiration") {
		redisTTL := rb.cfg.GetInt("redis.expiration")
		if redisTTL > 0 {
			_, err = redisConn.Do("EXPIRE", ticket.GetId(), redisTTL)
			if err != nil {
				redisLogger.WithFields(logrus.Fields{
					"cmd":   "EXPIRE",
					"key":   ticket.GetId(),
					"ttl":   redisTTL,
					"error": err.Error(),
				}).Error("failed to set ticket expiration in state storage")
				return status.Errorf(codes.Internal, "%v", err)
			}
		}
	}

=======
>>>>>>> 7a4aa358
	return nil
}

// GetTicket gets the Ticket with the specified id from state storage. This method fails if the Ticket does not exist.
func (rb *redisBackend) GetTicket(ctx context.Context, id string) (*pb.Ticket, error) {
	redisConn, err := rb.connect(ctx)
	if err != nil {
		return nil, err
	}
	defer handleConnectionClose(&redisConn)

	value, err := redis.Bytes(redisConn.Do("GET", id))
	if err != nil {
		redisLogger.WithFields(logrus.Fields{
			"cmd":   "GET",
			"key":   id,
			"error": err.Error(),
		}).Error("failed to get the ticket from state storage")

		// Return NotFound if redigo did not find the ticket in storage.
		if err == redis.ErrNil {
			msg := fmt.Sprintf("Ticket id:%s not found", id)
			redisLogger.WithFields(logrus.Fields{
				"key": id,
				"cmd": "GET",
			}).Error(msg)
			return nil, status.Error(codes.NotFound, msg)
		}

		return nil, status.Errorf(codes.Internal, "%v", err)
	}

	if value == nil {
		msg := fmt.Sprintf("Ticket id:%s not found", id)
		redisLogger.WithFields(logrus.Fields{
			"key": id,
			"cmd": "GET",
		}).Error(msg)
		return nil, status.Error(codes.NotFound, msg)
	}

	ticket := &pb.Ticket{}
	err = proto.Unmarshal(value, ticket)
	if err != nil {
		redisLogger.WithFields(logrus.Fields{
			"key":   id,
			"error": err.Error(),
		}).Error("failed to unmarshal the ticket proto")
		return nil, status.Errorf(codes.Internal, "%v", err)
	}

	return ticket, nil
}

// DeleteTicket removes the Ticket with the specified id from state storage.
func (rb *redisBackend) DeleteTicket(ctx context.Context, id string) error {
	redisConn, err := rb.connect(ctx)
	if err != nil {
		return err
	}
	defer handleConnectionClose(&redisConn)

	_, err = redisConn.Do("DEL", id)
	if err != nil {
		redisLogger.WithFields(logrus.Fields{
			"cmd":   "DEL",
			"key":   id,
			"error": err.Error(),
		}).Error("failed to delete the ticket from state storage")
		return status.Errorf(codes.Internal, "%v", err)
	}

	return nil
}

// IndexTicket indexes the Ticket id for the configured index fields.
func (rb *redisBackend) IndexTicket(ctx context.Context, ticket *pb.Ticket) error {
	redisConn, err := rb.connect(ctx)
	if err != nil {
		return err
	}
	defer handleConnectionClose(&redisConn)

	err = redisConn.Send("SADD", allTickets, ticket.Id)
	if err != nil {
		redisLogger.WithFields(logrus.Fields{
			"cmd":    "SADD",
			"ticket": ticket.GetId(),
			"error":  err.Error(),
			"key":    allTickets,
		}).Error("failed to add ticket to all tickets")
		return status.Errorf(codes.Internal, "%v", err)
	}

	return nil
}

// DeindexTicket removes the indexing for the specified Ticket. Only the indexes are removed but the Ticket continues to exist.
func (rb *redisBackend) DeindexTicket(ctx context.Context, id string) error {
	redisConn, err := rb.connect(ctx)
	if err != nil {
		return err
	}
	defer handleConnectionClose(&redisConn)

	err = redisConn.Send("SREM", allTickets, id)
	if err != nil {
		redisLogger.WithFields(logrus.Fields{
			"cmd":   "SREM",
			"key":   allTickets,
			"id":    id,
			"error": err.Error(),
		}).Error("failed to remove ticket from all tickets")
		return status.Errorf(codes.Internal, "%v", err)
	}

	return nil
}

// GetIndexedIds returns the ids of all tickets currently indexed.
func (rb *redisBackend) GetIndexedIDSet(ctx context.Context) (map[string]struct{}, error) {
	redisConn, err := rb.connect(ctx)
	if err != nil {
		return nil, err
	}
	defer handleConnectionClose(&redisConn)

	ttl := rb.cfg.GetDuration("storage.ignoreListTTL")
	curTime := time.Now()
	curTimeInt := curTime.UnixNano()
	startTimeInt := curTime.Add(-ttl).UnixNano()

	// Filter out tickets that are fetched but not assigned within ttl time (ms).
	idsInIgnoreLists, err := redis.Strings(redisConn.Do("ZRANGEBYSCORE", "proposed_ticket_ids", startTimeInt, curTimeInt))
	if err != nil {
		redisLogger.WithError(err).Error("failed to get proposed tickets")
		return nil, status.Errorf(codes.Internal, "error getting ignore list %v", err)
	}

	idsIndexed, err := redis.Strings(redisConn.Do("SMEMBERS", allTickets))
	if err != nil {
		redisLogger.WithFields(logrus.Fields{
			"Command": "SMEMBER allTickets",
		}).WithError(err).Error("Failed to lookup all tickets.")
		return nil, status.Errorf(codes.Internal, "error getting all indexed ticket ids %v", err)
	}

	r := make(map[string]struct{}, len(idsIndexed))
	for _, id := range idsIndexed {
		r[id] = struct{}{}
	}
	for _, id := range idsInIgnoreLists {
		delete(r, id)
	}

	return r, nil
}

// GetTickets returns multiple tickets from storage.  Missing tickets are
// silently ignored.
func (rb *redisBackend) GetTickets(ctx context.Context, ids []string) ([]*pb.Ticket, error) {
	if len(ids) == 0 {
		return nil, nil
	}

	redisConn, err := rb.connect(ctx)
	if err != nil {
		return nil, err
	}
	defer handleConnectionClose(&redisConn)

	queryParams := make([]interface{}, len(ids))
	for i, id := range ids {
		queryParams[i] = id
	}

	ticketBytes, err := redis.ByteSlices(redisConn.Do("MGET", queryParams...))
	if err != nil {
		redisLogger.WithFields(logrus.Fields{
			"Command": fmt.Sprintf("MGET %v", ids),
		}).WithError(err).Error("Failed to lookup tickets.")
		return nil, status.Errorf(codes.Internal, "%v", err)
	}

	r := make([]*pb.Ticket, 0, len(ids))

	for i, b := range ticketBytes {
		// Tickets may be deleted by the time we read it from redis.
		if b != nil {
			t := &pb.Ticket{}
			err = proto.Unmarshal(b, t)
			if err != nil {
				redisLogger.WithFields(logrus.Fields{
					"key": ids[i],
				}).WithError(err).Error("Failed to unmarshal ticket from redis.")
				return nil, status.Errorf(codes.Internal, "%v", err)
			}
			r = append(r, t)
		}
	}

	return r, nil
}

// UpdateAssignments update the match assignments for the input ticket ids.
// This function guarantees if any of the input ids does not exists, the state of the storage service won't be altered.
// However, since Redis does not support transaction roll backs (see https://redis.io/topics/transactions), some of the
// assignment fields might be partially updated if this function encounters an error halfway through the execution.
func (rb *redisBackend) UpdateAssignments(ctx context.Context, ids []string, assignment *pb.Assignment) error {
	if assignment == nil {
		return status.Error(codes.InvalidArgument, "assignment is nil")
	}
	if len(ids) == 0 {
		return nil
	}

	redisConn, err := rb.connect(ctx)
	if err != nil {
		return err
	}
	defer handleConnectionClose(&redisConn)

	b := make([]interface{}, len(ids))
	for i := range ids {
		b[i] = ids[i]
	}

	ticketBytes, err := redis.ByteSlices(redisConn.Do("MGET", b...))
	if err != nil {
		return err
	}

	tickets := make([]*pb.Ticket, 0, len(ticketBytes))
	for i, ticketByte := range ticketBytes {
		// Tickets may be deleted by the time we read it from redis.
		if ticketByte == nil {
			return status.Errorf(codes.NotFound, "failed to get ticket %s from statestore", ids[i])
		}
		t := &pb.Ticket{}
		err = proto.Unmarshal(ticketByte, t)
		if err != nil {
			redisLogger.WithFields(logrus.Fields{
				"key": ids[i],
			}).WithError(err).Error("Failed to unmarshal ticket from redis.")
			return status.Errorf(codes.Internal, "%v", err)
		}
		tickets = append(tickets, t)
	}

	cmds := make([]interface{}, 2*len(tickets))
	for i, ticket := range tickets {
		select {
		case <-ctx.Done():
			return ctx.Err()
		default:
			assignmentCopy, ok := proto.Clone(assignment).(*pb.Assignment)
			if !ok {
				redisLogger.Error("failed to cast assignment object")
				return status.Error(codes.Internal, "failed to cast to the assignment object")
			}

			ticket.Assignment = assignmentCopy

			var ticketByte []byte
			ticketByte, err = proto.Marshal(ticket)
			if err != nil {
				return status.Errorf(codes.Internal, "failed to marshal ticket %s", ticket.GetId())
			}

			cmds[2*i] = ticket.GetId()
			cmds[2*i+1] = ticketByte
		}
	}

	_, err = redisConn.Do("MSET", cmds...)
	if err != nil {
		redisLogger.WithError(err).Errorf("failed to send ticket updates to redis %s", cmds)
		return err
	}

	return nil
}

// GetAssignments returns the assignment associated with the input ticket id
func (rb *redisBackend) GetAssignments(ctx context.Context, id string, callback func(*pb.Assignment) error) error {
	redisConn, err := rb.connect(ctx)
	if err != nil {
		return err
	}
	defer handleConnectionClose(&redisConn)

	backoffOperation := func() error {
		var ticket *pb.Ticket
		ticket, err = rb.GetTicket(ctx, id)
		if err != nil {
			redisLogger.WithError(err).Errorf("failed to get ticket %s when executing get assignments", id)
			return backoff.Permanent(err)
		}

		err = callback(ticket.GetAssignment())
		if err != nil {
			return backoff.Permanent(err)
		}

		return status.Error(codes.Unavailable, "listening on assignment updates, waiting for the next backoff")
	}

	err = backoff.Retry(backoffOperation, rb.newConstantBackoffStrategy())
	if err != nil {
		return err
	}
	return nil
}

// AddProposedTickets appends new proposed tickets to the proposed sorted set with current timestamp
func (rb *redisBackend) AddTicketsToIgnoreList(ctx context.Context, ids []string) error {
	if len(ids) == 0 {
		return nil
	}

	redisConn, err := rb.connect(ctx)
	if err != nil {
		return err
	}
	defer handleConnectionClose(&redisConn)

	currentTime := time.Now().UnixNano()
	cmds := make([]interface{}, 2*len(ids)+1)
	cmds[0] = "proposed_ticket_ids"
	for i, id := range ids {
		cmds[2*i+1] = currentTime
		cmds[2*i+2] = id
	}

	_, err = redisConn.Do("ZADD", cmds...)
	if err != nil {
		redisLogger.WithError(err).Error("failed to append proposed tickets to redis")
		return status.Error(codes.Internal, err.Error())
	}

	return nil
}

// DeleteTicketsFromIgnoreList deletes tickets from the proposed sorted set
func (rb *redisBackend) DeleteTicketsFromIgnoreList(ctx context.Context, ids []string) error {
	if len(ids) == 0 {
		return nil
	}

	redisConn, err := rb.connect(ctx)
	if err != nil {
		return err
	}
	defer handleConnectionClose(&redisConn)

	cmds := make([]interface{}, len(ids)+1)
	cmds[0] = "proposed_ticket_ids"
	for i, id := range ids {
		cmds[i+1] = id
	}

	_, err = redisConn.Do("ZREM", cmds...)
	if err != nil {
		redisLogger.WithError(err).Error("failed to delete proposed tickets from ignore list")
		return status.Error(codes.Internal, err.Error())
	}

	return nil
}

func handleConnectionClose(conn *redis.Conn) {
	err := (*conn).Close()
	if err != nil {
		redisLogger.WithFields(logrus.Fields{
			"error": err,
		}).Debug("failed to close redis client connection.")
	}
}

func (rb *redisBackend) newConstantBackoffStrategy() backoff.BackOff {
	backoffStrat := backoff.NewConstantBackOff(rb.cfg.GetDuration("backoff.initialInterval"))
	return backoff.BackOff(backoffStrat)
}

// TODO: add cache the backoff object
// nolint: unused
func (rb *redisBackend) newExponentialBackoffStrategy() backoff.BackOff {
	backoffStrat := backoff.NewExponentialBackOff()
	backoffStrat.InitialInterval = rb.cfg.GetDuration("backoff.initialInterval")
	backoffStrat.RandomizationFactor = rb.cfg.GetFloat64("backoff.randFactor")
	backoffStrat.Multiplier = rb.cfg.GetFloat64("backoff.multiplier")
	backoffStrat.MaxInterval = rb.cfg.GetDuration("backoff.maxInterval")
	backoffStrat.MaxElapsedTime = rb.cfg.GetDuration("backoff.maxElapsedTime")
	return backoff.BackOff(backoffStrat)
}<|MERGE_RESOLUTION|>--- conflicted
+++ resolved
@@ -180,25 +180,6 @@
 		return status.Errorf(codes.Internal, "%v", err)
 	}
 
-<<<<<<< HEAD
-	if rb.cfg.IsSet("redis.expiration") {
-		redisTTL := rb.cfg.GetInt("redis.expiration")
-		if redisTTL > 0 {
-			_, err = redisConn.Do("EXPIRE", ticket.GetId(), redisTTL)
-			if err != nil {
-				redisLogger.WithFields(logrus.Fields{
-					"cmd":   "EXPIRE",
-					"key":   ticket.GetId(),
-					"ttl":   redisTTL,
-					"error": err.Error(),
-				}).Error("failed to set ticket expiration in state storage")
-				return status.Errorf(codes.Internal, "%v", err)
-			}
-		}
-	}
-
-=======
->>>>>>> 7a4aa358
 	return nil
 }
 
