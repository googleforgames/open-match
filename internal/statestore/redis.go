--- conflicted
+++ resolved
@@ -436,11 +436,7 @@
 	}
 	defer handleConnectionClose(&redisConn)
 
-<<<<<<< HEAD
-	ttl := rb.cfg.GetDuration("redis.ignoreListTTL")
-=======
 	ttl := rb.cfg.GetDuration("storage.ignoreListTTL")
->>>>>>> d82fc4fe
 	curTime := time.Now()
 	curTimeInt := curTime.UnixNano()
 	startTimeInt := curTime.Add(-ttl).UnixNano()
