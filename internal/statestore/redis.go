// Copyright 2019 Google LLC
//
// Licensed under the Apache License, Version 2.0 (the "License");
// you may not use this file except in compliance with the License.
// You may obtain a copy of the License at
//
//     http://www.apache.org/licenses/LICENSE-2.0
//
// Unless required by applicable law or agreed to in writing, software
// distributed under the License is distributed on an "AS IS" BASIS,
// WITHOUT WARRANTIES OR CONDITIONS OF ANY KIND, either express or implied.
// See the License for the specific language governing permissions and
// limitations under the License.

package statestore

import (
	"context"
	"fmt"

	"github.com/cenkalti/backoff"
	"github.com/gogo/protobuf/proto"
	structpb "github.com/golang/protobuf/ptypes/struct"
	"github.com/gomodule/redigo/redis"
	"github.com/sirupsen/logrus"
	"google.golang.org/grpc/codes"
	"google.golang.org/grpc/status"
	"open-match.dev/open-match/internal/config"
	"open-match.dev/open-match/internal/pb"
	"open-match.dev/open-match/internal/set"
)

var (
	redisLogger = logrus.WithFields(logrus.Fields{
		"app":       "openmatch",
		"component": "statestore.redis",
	})
)

type redisBackend struct {
	healthCheckPool *redis.Pool
	redisPool       *redis.Pool
	cfg             config.View
}

func (rb *redisBackend) Close() error {
	return rb.redisPool.Close()
}

// newRedis creates a statestore.Service backed by Redis database.
func newRedis(cfg config.View) Service {
	// As per https://www.iana.org/assignments/uri-schemes/prov/redis
	// redis://user:secret@localhost:6379/0?foo=bar&qux=baz

	// Add redis user and password to connection url if they exist
	redisURL := "redis://"
	maskedURL := redisURL
	if cfg.IsSet("redis.password") && cfg.GetString("redis.password") != "" {
		redisURL += cfg.GetString("redis.user") + ":" + cfg.GetString("redis.password") + "@"
		maskedURL += cfg.GetString("redis.user") + ":******@"
	}
	redisURL += cfg.GetString("redis.hostname") + ":" + cfg.GetString("redis.port")
	maskedURL += cfg.GetString("redis.hostname") + ":" + cfg.GetString("redis.port")

	redisLogger.WithField("redisURL", maskedURL).Debug("Attempting to connect to Redis")
	return NewRedis(cfg, redisURL, maskedURL)
}

// NewRedis creates a Redis backed statestore.
// Do not call this method directly, exposed for testing.
func NewRedis(cfg config.View, redisURL string, maskedURL string) Service {
	pool := &redis.Pool{
		MaxIdle:     cfg.GetInt("redis.pool.maxIdle"),
		MaxActive:   cfg.GetInt("redis.pool.maxActive"),
		IdleTimeout: cfg.GetDuration("redis.pool.idleTimeout"),
		Dial:        func() (redis.Conn, error) { return redis.DialURL(redisURL) },
	}
	healthCheckPool := &redis.Pool{
		MaxIdle:     1,
		MaxActive:   2,
		IdleTimeout: cfg.GetDuration("redis.pool.healthCheckTimeout"),
		Dial: func() (redis.Conn, error) {
			return redis.DialURL(redisURL, redis.DialConnectTimeout(cfg.GetDuration("redis.pool.healthCheckTimeout")), redis.DialReadTimeout(cfg.GetDuration("redis.pool.healthCheckTimeout")))
		},
	}

	return &redisBackend{
<<<<<<< HEAD
		redisPool: pool,
		cfg:       cfg,
	}
=======
		healthCheckPool: healthCheckPool,
		redisPool:       pool,
		cfg:             cfg,
	}, nil
}

// HealthCheck indicates if the database is reachable.
func (rb *redisBackend) HealthCheck(ctx context.Context) error {
	redisConn, err := rb.healthCheckPool.GetContext(ctx)
	if err != nil {
		return status.Errorf(codes.Unavailable, "%v", err)
	}
	defer handleConnectionClose(&redisConn)
	_, err = redisConn.Do("SELECT", "0")
	// Encountered an issue getting a connection from the pool.
	if err != nil {
		return status.Errorf(codes.Unavailable, "%v", err)
	}
	return nil
>>>>>>> 3517b772
}

func (rb *redisBackend) connect(ctx context.Context) (redis.Conn, error) {
	redisConn, err := rb.redisPool.GetContext(ctx)
	if err != nil {
		redisLogger.WithFields(logrus.Fields{
			"error": err.Error(),
		}).Error("failed to connect to redis")
		return nil, status.Errorf(codes.Unavailable, "%v", err)
	}

	return redisConn, nil
}

// CreateTicket creates a new Ticket in the state storage. If the id already exists, it will be overwritten.
func (rb *redisBackend) CreateTicket(ctx context.Context, ticket *pb.Ticket) error {
	redisConn, err := rb.connect(ctx)
	if err != nil {
		return err
	}
	defer handleConnectionClose(&redisConn)

	err = redisConn.Send("MULTI")
	if err != nil {
		redisLogger.WithFields(logrus.Fields{
			"cmd":   "MULTI",
			"error": err.Error(),
		}).Error("state storage operation failed")
		return status.Errorf(codes.Internal, "%v", err)
	}

	value, err := proto.Marshal(ticket)
	if err != nil {
		redisLogger.WithFields(logrus.Fields{
			"key":   ticket.Id,
			"error": err.Error(),
		}).Error("failed to marshal the ticket proto")
		return status.Errorf(codes.Internal, "%v", err)
	}

	err = redisConn.Send("SET", ticket.Id, value)
	if err != nil {
		redisLogger.WithFields(logrus.Fields{
			"cmd":   "SET",
			"key":   ticket.Id,
			"error": err.Error(),
		}).Error("failed to set the value for ticket")
		return status.Errorf(codes.Internal, "%v", err)
	}

	if rb.cfg.IsSet("redis.expiration") {
		redisTTL := rb.cfg.GetInt("redis.expiration")
		if redisTTL > 0 {
			err = redisConn.Send("EXPIRE", ticket.Id, redisTTL)
			if err != nil {
				redisLogger.WithFields(logrus.Fields{
					"cmd":   "EXPIRE",
					"key":   ticket.Id,
					"ttl":   redisTTL,
					"error": err.Error(),
				}).Error("failed to set ticket expiration in state storage")
				return status.Errorf(codes.Internal, "%v", err)
			}
		}
	}

	_, err = redisConn.Do("EXEC")
	if err != nil {
		redisLogger.WithFields(logrus.Fields{
			"cmd":   "EXEC",
			"key":   ticket.Id,
			"error": err.Error(),
		}).Error("failed to create ticket in state storage")
		return status.Errorf(codes.Internal, "%v", err)
	}

	return nil
}

// GetTicket gets the Ticket with the specified id from state storage. This method fails if the Ticket does not exist.
func (rb *redisBackend) GetTicket(ctx context.Context, id string) (*pb.Ticket, error) {
	redisConn, err := rb.connect(ctx)
	if err != nil {
		return nil, err
	}
	defer handleConnectionClose(&redisConn)

	value, err := redis.Bytes(redisConn.Do("GET", id))
	if err != nil {
		redisLogger.WithFields(logrus.Fields{
			"cmd":   "GET",
			"key":   id,
			"error": err.Error(),
		}).Error("failed to get the ticket from state storage")

		// Return NotFound if redigo did not find the ticket in storage.
		if err == redis.ErrNil {
			return nil, status.Errorf(codes.NotFound, "%v", err)
		}

		return nil, status.Errorf(codes.Internal, "%v", err)
	}

	if value == nil {
		msg := fmt.Sprintf("Ticket id:%s not found", id)
		redisLogger.WithFields(logrus.Fields{
			"key": id,
			"cmd": "GET",
		}).Error(msg)
		return nil, status.Error(codes.NotFound, msg)
	}

	ticket := &pb.Ticket{}
	err = proto.Unmarshal(value, ticket)
	if err != nil {
		redisLogger.WithFields(logrus.Fields{
			"key":   id,
			"error": err.Error(),
		}).Error("failed to unmarshal the ticket proto")
		return nil, status.Errorf(codes.Internal, "%v", err)
	}

	return ticket, nil
}

// DeleteTicket removes the Ticket with the specified id from state storage.
func (rb *redisBackend) DeleteTicket(ctx context.Context, id string) error {
	redisConn, err := rb.connect(ctx)
	if err != nil {
		return err
	}
	defer handleConnectionClose(&redisConn)

	_, err = redisConn.Do("DEL", id)
	if err != nil {
		redisLogger.WithFields(logrus.Fields{
			"cmd":   "DEL",
			"key":   id,
			"error": err.Error(),
		}).Error("failed to delete the ticket from state storage")
		return status.Errorf(codes.Internal, "%v", err)
	}

	return nil
}

// IndexTicket indexes the Ticket id for the configured index fields.
func (rb *redisBackend) IndexTicket(ctx context.Context, ticket *pb.Ticket) error {
	redisConn, err := rb.connect(ctx)
	if err != nil {
		return err
	}
	defer handleConnectionClose(&redisConn)

	err = redisConn.Send("MULTI")
	if err != nil {
		redisLogger.WithFields(logrus.Fields{
			"cmd":   "MULTI",
			"error": err.Error(),
		}).Error("state storage operation failed")
		return status.Errorf(codes.Internal, "%v", err)
	}

	// Fetch the indices from the configuration.
	// TODO: Consider adding Open Match specific custom indices in future.
	var indices []string
	if rb.cfg.IsSet("playerIndices") {
		indices = rb.cfg.GetStringSlice("playerIndices")
	}

	// Loop through all attributes we want to index.
	for _, attribute := range indices {
		// TODO: Currently, Open Match supports specifying attributes as JSON properties on Tickets.
		// Alternatives for populating this information in proto fields are being considered.
		// Also, we need to add Ticket creation time to either the ticket or index.
		// Meta characters bein specified in JSON property keys is currently not supported.
		v, ok := ticket.Properties.Fields[attribute]

		// If this attribute wasn't provided, continue to the next attribute to index.
		if !ok {
			redisLogger.WithFields(logrus.Fields{
				"attribute": attribute}).Warning("Couldn't find index in Ticket Properties")
			continue
		}

		var d float64

		switch v.Kind.(type) {
		case *structpb.Value_NumberValue:
			d = v.GetNumberValue()
		default:
			redisLogger.WithFields(logrus.Fields{
				"attribute": attribute,
			}).Warning("Attribute not a number.")
		}

		// Index the attribute by value.
		err = redisConn.Send("ZADD", attribute, d, ticket.Id)
		if err != nil {
			redisLogger.WithFields(logrus.Fields{
				"cmd":       "ZADD",
				"attribute": attribute,
				"value":     d,
				"ticket":    ticket.Id,
				"error":     err.Error(),
			}).Error("failed to index ticket attribute")
			return status.Errorf(codes.Internal, "%v", err)
		}
	}

	// Run pipelined Redis commands.
	_, err = redisConn.Do("EXEC")
	if err != nil {
		redisLogger.WithFields(logrus.Fields{
			"cmd":   "EXEC",
			"id":    ticket.Id,
			"error": err.Error(),
		}).Error("failed to index the ticket")
		return status.Errorf(codes.Internal, "%v", err)
	}

	return nil
}

// DeindexTicket removes the indexing for the specified Ticket. Only the indexes are removed but the Ticket continues to exist.
func (rb *redisBackend) DeindexTicket(ctx context.Context, id string) error {
	redisConn, err := rb.connect(ctx)
	if err != nil {
		return err
	}
	defer handleConnectionClose(&redisConn)

	err = redisConn.Send("MULTI")
	if err != nil {
		redisLogger.WithFields(logrus.Fields{
			"cmd":   "MULTI",
			"error": err.Error(),
		}).Error("state storage operation failed")
		return status.Errorf(codes.Internal, "%v", err)
	}

	// Fetch the indices from the configuration.
	// TODO: Consider adding Open Match specific custom indices in future.
	var indices []string
	if rb.cfg.IsSet("playerIndices") {
		indices = rb.cfg.GetStringSlice("playerIndices")
	}

	for _, attribute := range indices {
		err = redisConn.Send("ZREM", attribute, id)
		if err != nil {
			redisLogger.WithFields(logrus.Fields{
				"cmd":       "ZREM",
				"attribute": attribute,
				"id":        id,
				"error":     err.Error(),
			}).Error("failed to deindex attribute")
			return status.Errorf(codes.Internal, "%v", err)
		}
	}

	_, err = redisConn.Do("EXEC")
	if err != nil {
		redisLogger.WithFields(logrus.Fields{
			"cmd":   "EXEC",
			"id":    id,
			"error": err.Error(),
		}).Error("failed to deindex the ticket")
		return status.Errorf(codes.Internal, "%v", err)
	}

	return nil
}

// FilterTickets returns the Ticket ids and required attribute key-value pairs for the Tickets meeting the specified filtering criteria.
// map[ticket.Id]map[attributeName][attributeValue]
// {
//  "testplayer1": {"ranking" : 56, "loyalty_level": 4},
//  "testplayer2": {"ranking" : 50, "loyalty_level": 3},
// }
func (rb *redisBackend) FilterTickets(ctx context.Context, filters []*pb.Filter, pageSize int, callback func([]*pb.Ticket) error) error {
	redisConn, err := rb.connect(ctx)
	if err != nil {
		return err
	}
	defer handleConnectionClose(&redisConn)

	// A set of playerIds that satisfies all filters
	idSet := make([]string, 0)

	// For each filter, do a range query to Redis on Filter.Attribute
	for i, filter := range filters {
		// Time Complexity O(logN + M), where N is the number of elements in the attribute set
		// and M is the number of entries being returned.
		// TODO: discuss if we need a LIMIT for # of queries being returned
		idsInFilter, err := redis.Strings(redisConn.Do("ZRANGEBYSCORE", filter.Attribute, filter.Min, filter.Max))
		if err != nil {
			redisLogger.WithFields(logrus.Fields{
				"Command": fmt.Sprintf("ZRANGEBYSCORE %s %f %f", filter.Attribute, filter.Min, filter.Max),
			}).WithError(err).Error("Failed to lookup index.")
			return status.Errorf(codes.Internal, "%v", err)
		}

		if i == 0 {
			idSet = idsInFilter
		} else {
			idSet = set.Intersection(idSet, idsInFilter)
		}
	}

	// TODO: finish reworking this after the proto changes.
	for _, page := range idsToPages(idSet, pageSize) {
		ticketBytes, err := redis.ByteSlices(redisConn.Do("MGET", page...))
		if err != nil {
			redisLogger.WithFields(logrus.Fields{
				"Command": fmt.Sprintf("MGET %v", page),
			}).WithError(err).Error("Failed to lookup tickets.")
			return status.Errorf(codes.Internal, "%v", err)
		}

		tickets := make([]*pb.Ticket, 0, len(page))
		for i, b := range ticketBytes {
			// Tickets may be deleted by the time we read it from redis.
			if b != nil {
				t := &pb.Ticket{}
				err = proto.Unmarshal(b, t)
				if err != nil {
					redisLogger.WithFields(logrus.Fields{
						"key": page[i],
					}).WithError(err).Error("Failed to unmarshal ticket from redis.")
					return status.Errorf(codes.Internal, "%v", err)
				}
				tickets = append(tickets, t)
			}
		}

		err = callback(tickets)
		if err != nil {
			return status.Errorf(codes.Internal, "%v", err)
		}
		select {
		case <-ctx.Done():
			return ctx.Err()
		default:
		}
	}

	return nil
}

// UpdateAssignments update the match assignments for the input ticket ids
func (rb *redisBackend) UpdateAssignments(ctx context.Context, ids []string, assignment *pb.Assignment) error {
	redisConn, err := rb.connect(ctx)
	if err != nil {
		return err
	}
	defer handleConnectionClose(&redisConn)

	err = redisConn.Send("MULTI")
	if err != nil {
		return err
	}

	for _, id := range ids {
		select {
		case <-ctx.Done():
			return ctx.Err()
		default:
			ticket, err := rb.GetTicket(ctx, id)
			if err != nil {
				redisLogger.WithError(err).Errorf("failed to get ticket %s from redis when updating assignments", id)
				return err
			}

			assignmentCopy, ok := proto.Clone(assignment).(*pb.Assignment)
			if !ok {
				redisLogger.Error("failed to cast assignment object")
				return status.Error(codes.Internal, "failed to cast to the assignment object")
			}
			ticket.Assignment = assignmentCopy

			err = rb.CreateTicket(ctx, ticket)
			if err != nil {
				redisLogger.WithError(err).Errorf("failed to recreate ticket %#v with new assignment when updating assignments", ticket)
				return err
			}
		}
	}

	// Run pipelined Redis commands.
	_, err = redisConn.Do("EXEC")
	if err != nil {
		redisLogger.WithError(err).Error("failed to execute update assignments transaction")
		return err
	}

	return nil
}

// GetAssignments returns the assignment associated with the input ticket id
func (rb *redisBackend) GetAssignments(ctx context.Context, id string, callback func(*pb.Assignment) error) error {
	redisConn, err := rb.connect(ctx)
	if err != nil {
		return err
	}
	defer handleConnectionClose(&redisConn)

	backoffOperation := func() error {
		ticket, err := rb.GetTicket(ctx, id)
		if err != nil {
			redisLogger.WithError(err).Errorf("failed to get ticket %s when executing get assignments", id)
			return backoff.Permanent(err)
		}

		err = callback(ticket.Assignment)
		if err != nil {
			return backoff.Permanent(err)
		}

		return status.Error(codes.Unavailable, "listening on assignment updates, waiting for the next backoff")
	}

	err = backoff.Retry(backoffOperation, rb.newConstantBackoffStrategy())
	if err != nil {
		return err
	}
	return nil
}

func idsToPages(ids []string, pageSize int) [][]interface{} {
	result := make([][]interface{}, 0, len(ids)/pageSize+1)
	for i := 0; i < len(ids); i += pageSize {
		end := i + pageSize
		if end > len(ids) {
			end = len(ids)
		}
		page := make([]interface{}, end-i)
		for i, id := range ids[i:end] {
			page[i] = id
		}
		result = append(result, page)
	}
	return result
}

func handleConnectionClose(conn *redis.Conn) {
	err := (*conn).Close()
	if err != nil {
		redisLogger.WithFields(logrus.Fields{
			"error": err,
		}).Debug("failed to close redis client connection.")
	}
}

func (rb *redisBackend) newConstantBackoffStrategy() backoff.BackOff {
	backoffStrat := backoff.NewConstantBackOff(rb.cfg.GetDuration("backoff.initialInterval"))
	return backoff.BackOff(backoffStrat)
}

// TODO: add cache the backoff object
// nolint: unused
func (rb *redisBackend) newExponentialBackoffStrategy() backoff.BackOff {
	backoffStrat := backoff.NewExponentialBackOff()
	backoffStrat.InitialInterval = rb.cfg.GetDuration("backoff.initialInterval")
	backoffStrat.RandomizationFactor = rb.cfg.GetFloat64("backoff.randFactor")
	backoffStrat.Multiplier = rb.cfg.GetFloat64("backoff.multiplier")
	backoffStrat.MaxInterval = rb.cfg.GetDuration("backoff.maxInterval")
	backoffStrat.MaxElapsedTime = rb.cfg.GetDuration("backoff.maxElapsedTime")
	return backoff.BackOff(backoffStrat)
}<|MERGE_RESOLUTION|>--- conflicted
+++ resolved
@@ -85,15 +85,10 @@
 	}
 
 	return &redisBackend{
-<<<<<<< HEAD
-		redisPool: pool,
-		cfg:       cfg,
-	}
-=======
 		healthCheckPool: healthCheckPool,
 		redisPool:       pool,
 		cfg:             cfg,
-	}, nil
+	}
 }
 
 // HealthCheck indicates if the database is reachable.
@@ -109,7 +104,6 @@
 		return status.Errorf(codes.Unavailable, "%v", err)
 	}
 	return nil
->>>>>>> 3517b772
 }
 
 func (rb *redisBackend) connect(ctx context.Context) (redis.Conn, error) {
