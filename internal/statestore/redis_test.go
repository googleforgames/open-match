// Copyright 2019 Google LLC
//
// Licensed under the Apache License, Version 2.0 (the "License");
// you may not use this file except in compliance with the License.
// You may obtain a copy of the License at
//
//     http://www.apache.org/licenses/LICENSE-2.0
//
// Unless required by applicable law or agreed to in writing, software
// distributed under the License is distributed on an "AS IS" BASIS,
// WITHOUT WARRANTIES OR CONDITIONS OF ANY KIND, either express or implied.
// See the License for the specific language governing permissions and
// limitations under the License.

package statestore

import (
	"context"
	"errors"
	"testing"
	"time"

	"github.com/Bose/minisentinel"
	miniredis "github.com/alicebob/miniredis/v2"
	"github.com/rs/xid"
	"github.com/spf13/viper"
	"github.com/stretchr/testify/assert"
	"google.golang.org/grpc/codes"
	"google.golang.org/grpc/status"
	"open-match.dev/open-match/internal/config"
	"open-match.dev/open-match/internal/telemetry"
	internalTesting "open-match.dev/open-match/internal/testing"
	utilTesting "open-match.dev/open-match/internal/util/testing"
	"open-match.dev/open-match/pkg/pb"
)

func TestStatestoreSetup(t *testing.T) {
	assert := assert.New(t)
	cfg, closer := createRedis(t, true)
	defer closer()
	service := New(cfg)
	assert.NotNil(service)
	defer service.Close()
}

func TestTicketLifecycle(t *testing.T) {
	// Create State Store
	assert := assert.New(t)
	cfg, closer := createRedis(t, true)
	defer closer()
	service := New(cfg)
	assert.NotNil(service)
	defer service.Close()

	ctx := utilTesting.NewContext(t)

	// Initialize test data
	id := xid.New().String()
	ticket := &pb.Ticket{
		Id: id,
		SearchFields: &pb.SearchFields{
			DoubleArgs: map[string]float64{
				"testindex1": 42,
			},
		},
		Assignment: &pb.Assignment{
			Connection: "test-tbd",
		},
	}

	// Validate that GetTicket fails for a Ticket that does not exist.
	_, err := service.GetTicket(ctx, id)
	assert.NotNil(err)
	assert.Equal(status.Code(err), codes.NotFound)

	// Validate nonexisting Ticket deletion
	err = service.DeleteTicket(ctx, id)
	assert.Nil(err)

	// Validate nonexisting Ticket deindexing
	err = service.DeindexTicket(ctx, id)
	assert.Nil(err)

	// Validate Ticket creation
	err = service.CreateTicket(ctx, ticket)
	assert.Nil(err)

	// Validate Ticket retrival
	result, err := service.GetTicket(ctx, ticket.Id)
	assert.Nil(err)
	assert.NotNil(result)
	assert.Equal(ticket.Id, result.Id)
	assert.Equal(ticket.SearchFields.DoubleArgs["testindex1"], result.SearchFields.DoubleArgs["testindex1"])
	assert.Equal(ticket.Assignment.Connection, result.Assignment.Connection)

	// Validate Ticket deletion
	err = service.DeleteTicket(ctx, id)
	assert.Nil(err)

	_, err = service.GetTicket(ctx, id)
	assert.NotNil(err)
}

func TestIgnoreLists(t *testing.T) {
	// Create State Store
	assert := assert.New(t)
	cfg, closer := createRedis(t, true)
	defer closer()
	service := New(cfg)
	assert.NotNil(service)
	defer service.Close()
	ctx := utilTesting.NewContext(t)

	tickets := internalTesting.GenerateFloatRangeTickets(
		internalTesting.Property{Name: "testindex1", Min: 0, Max: 10, Interval: 2},
		internalTesting.Property{Name: "testindex2", Min: 0, Max: 10, Interval: 2},
	)

	ticketIds := []string{}
	for _, ticket := range tickets {
		assert.Nil(service.CreateTicket(ctx, ticket))
		assert.Nil(service.IndexTicket(ctx, ticket))
		ticketIds = append(ticketIds, ticket.GetId())
	}

	verifyTickets := func(service Service, expectLen int) {
		ids, err := service.GetIndexedIDSet(ctx)
		assert.Nil(err)
		assert.Equal(expectLen, len(ids))
	}

	// Verify all tickets are created and returned
	verifyTickets(service, len(tickets))

	// Add the first three tickets to the ignore list and verify changes are reflected in the result
	assert.Nil(service.AddTicketsToIgnoreList(ctx, ticketIds[:3]))
	verifyTickets(service, len(tickets)-3)

	// Sleep until the ignore list expired and verify we still have all the tickets
	time.Sleep(cfg.GetDuration("storage.ignoreListTTL"))
	verifyTickets(service, len(tickets))
}

func TestDeleteTicketsFromIgnoreList(t *testing.T) {
	// Create State Store
	assert := assert.New(t)
	cfg, closer := createRedis(t, true)
	defer closer()
	service := New(cfg)
	assert.NotNil(service)
	defer service.Close()
	ctx := utilTesting.NewContext(t)

	tickets := internalTesting.GenerateFloatRangeTickets(
		internalTesting.Property{Name: "testindex1", Min: 0, Max: 10, Interval: 2},
		internalTesting.Property{Name: "testindex2", Min: 0, Max: 10, Interval: 2},
	)

	ticketIds := []string{}
	for _, ticket := range tickets {
		assert.Nil(service.CreateTicket(ctx, ticket))
		assert.Nil(service.IndexTicket(ctx, ticket))
		ticketIds = append(ticketIds, ticket.GetId())
	}

	verifyTickets := func(service Service, expectLen int) {
		ids, err := service.GetIndexedIDSet(ctx)
		assert.Nil(err)
		assert.Equal(expectLen, len(ids))
	}

	// Verify all tickets are created and returned
	verifyTickets(service, len(tickets))

	// Add the first three tickets to the ignore list and verify changes are reflected in the result
	assert.Nil(service.AddTicketsToIgnoreList(ctx, ticketIds[:3]))
	verifyTickets(service, len(tickets)-3)

	assert.Nil(service.DeleteTicketsFromIgnoreList(ctx, ticketIds[:3]))
	verifyTickets(service, len(tickets))
}

func TestGetAssignmentBeforeSet(t *testing.T) {
	// Create State Store
	assert := assert.New(t)
	cfg, closer := createRedis(t, true)
	defer closer()
	service := New(cfg)
	assert.NotNil(service)
	defer service.Close()
	ctx := utilTesting.NewContext(t)

	var assignmentResp *pb.Assignment

	err := service.GetAssignments(ctx, "id", func(assignment *pb.Assignment) error {
		assignmentResp = assignment
		return nil
	})
	// GetAssignment failed because the ticket does not exists
	assert.Equal(status.Convert(err).Code(), codes.NotFound)
	assert.Nil(assignmentResp)
}

func TestUpdateAssignmentFatal(t *testing.T) {
	// Create State Store
	assert := assert.New(t)
	cfg, closer := createRedis(t, true)
	defer closer()
	service := New(cfg)
	assert.NotNil(service)
	defer service.Close()
	ctx := utilTesting.NewContext(t)

	var assignmentResp *pb.Assignment

	// Now create a ticket in the state store service
	err := service.CreateTicket(ctx, &pb.Ticket{
		Id:         "1",
		Assignment: &pb.Assignment{Connection: "2"},
	})
	assert.Nil(err)

	// Try to update the assignmets with the ticket created and some non-existed tickets
	err = service.UpdateAssignments(ctx, []string{"1", "2", "3"}, &pb.Assignment{Connection: "localhost"})
	// UpdateAssignment failed because the ticket does not exists
	assert.Equal(codes.NotFound, status.Convert(err).Code())
	assert.Nil(assignmentResp)
}

func TestGetAssignmentNormal(t *testing.T) {
	// Create State Store
	assert := assert.New(t)
	cfg, closer := createRedis(t, true)
	defer closer()
	service := New(cfg)
	assert.NotNil(service)
	defer service.Close()
	ctx := utilTesting.NewContext(t)

	err := service.CreateTicket(ctx, &pb.Ticket{
		Id:         "1",
		Assignment: &pb.Assignment{Connection: "2"},
	})
	assert.Nil(err)

	var assignmentResp *pb.Assignment
	ctx, cancel := context.WithCancel(ctx)
	callbackCount := 0
	returnedErr := errors.New("some errors")

	err = service.GetAssignments(ctx, "1", func(assignment *pb.Assignment) error {
		assignmentResp = assignment

		if callbackCount == 5 {
			cancel()
			return returnedErr
		} else if callbackCount > 0 {
			// Test the assignment returned was successfully passed in to the callback function
			assert.Equal(assignmentResp.Connection, "2")
		}

		callbackCount++
		return nil
	})

	// Test GetAssignments was retried for 5 times and returned with expected error
	assert.Equal(5, callbackCount)
	assert.Equal(returnedErr, err)
}

func TestUpdateAssignmentNormal(t *testing.T) {
	// Create State Store
	assert := assert.New(t)
	cfg, closer := createRedis(t, true)
	defer closer()
	service := New(cfg)
	assert.NotNil(service)
	defer service.Close()
	ctx := utilTesting.NewContext(t)

	// Create a ticket without assignment
	err := service.CreateTicket(ctx, &pb.Ticket{
		Id: "1",
	})
	assert.Nil(err)
	// Create a ticket already with an assignment
	err = service.CreateTicket(ctx, &pb.Ticket{
		Id:         "3",
		Assignment: &pb.Assignment{Connection: "4"},
	})
	assert.Nil(err)

	fakeAssignment := &pb.Assignment{Connection: "Halo"}
	err = service.UpdateAssignments(ctx, []string{"1", "3"}, fakeAssignment)
	assert.Nil(err)
	// Verify the transaction behavior of the UpdateAssignment.
	ticket, err := service.GetTicket(ctx, "1")
	assert.Equal(fakeAssignment.Connection, ticket.Assignment.Connection)
	assert.Nil(err)
	// Verify the transaction behavior of the UpdateAssignment.
	ticket, err = service.GetTicket(ctx, "3")
	assert.Equal(fakeAssignment.Connection, ticket.Assignment.Connection)
	assert.Nil(err)
}

func TestConnectWithSentinel(t *testing.T) {
	assert := assert.New(t)
	cfg, closer := createRedis(t, true)
	defer closer()
	store := New(cfg)
	defer store.Close()
	ctx := utilTesting.NewContext(t)

	is, ok := store.(*instrumentedService)
	assert.True(ok)
	rb, ok := is.s.(*redisBackend)
	assert.True(ok)

	ctx, cancel := context.WithCancel(ctx)
	cancel()
	conn, err := rb.connect(ctx)
	assert.NotNil(err)
	assert.Nil(conn)
}

func TestConnectWithoutSentinel(t *testing.T) {
	assert := assert.New(t)
	cfg, closer := createRedis(t, false)
	defer closer()
	store := New(cfg)
	defer store.Close()
	ctx := utilTesting.NewContext(t)

	is, ok := store.(*instrumentedService)
	assert.True(ok)
	rb, ok := is.s.(*redisBackend)
	assert.True(ok)

	ctx, cancel := context.WithCancel(ctx)
	cancel()
	conn, err := rb.connect(ctx)
	assert.NotNil(err)
	assert.Nil(conn)
}

func createRedis(t *testing.T, withSentinel bool) (config.View, func()) {
	cfg := viper.New()
	mredis := miniredis.NewMiniRedis()
	err := mredis.StartAddr("localhost:0")
	if err != nil {
		t.Fatalf("failed to start miniredis, %v", err)
	}

<<<<<<< HEAD
	s := minisentinel.NewSentinel(mredis)
	err = s.StartAddr("localhost:0")
	if err != nil {
		t.Fatalf("failed to start minisentinel, %v", err)
	}
	cfg.Set("redis.sentinelHostname", s.Host())
	cfg.Set("redis.sentinelPort", s.Port())
	cfg.Set("redis.sentinelMaster", s.MasterInfo().Name)
=======
>>>>>>> 3d08045c
	cfg.Set("redis.pool.maxIdle", 5)
	cfg.Set("redis.pool.idleTimeout", time.Second)
	cfg.Set("redis.pool.healthCheckTimeout", 100*time.Millisecond)
	cfg.Set("redis.pool.maxActive", 5)
<<<<<<< HEAD
=======
	cfg.Set("redis.expiration", 42000)
>>>>>>> 3d08045c
	cfg.Set("storage.ignoreListTTL", "200ms")
	cfg.Set("backoff.initialInterval", 100*time.Millisecond)
	cfg.Set("backoff.randFactor", 0.5)
	cfg.Set("backoff.multiplier", 0.5)
	cfg.Set("backoff.maxInterval", 300*time.Millisecond)
	cfg.Set("backoff.maxElapsedTime", 100*time.Millisecond)
	cfg.Set(telemetry.ConfigNameEnableMetrics, true)

<<<<<<< HEAD
	return cfg, func() {
		s.Close()
		mredis.Close()
	}
=======
	var closer func()
	if withSentinel {
		s := minisentinel.NewSentinel(mredis)
		err = s.StartAddr("localhost:0")
		if err != nil {
			t.Fatalf("failed to start minisentinel, %v", err)
		}

		cfg.Set("redis.sentinelHostname", s.Host())
		cfg.Set("redis.sentinelPort", s.Port())
		cfg.Set("redis.sentinelMaster", s.MasterInfo().Name)
		cfg.Set("redis.sentinelEnabled", true)

		closer = func() {
			s.Close()
			mredis.Close()
		}
	} else {
		cfg.Set("redis.hostname", mredis.Host())
		cfg.Set("redis.port", mredis.Port())
		closer = func() {
			mredis.Close()
		}
	}

	return cfg, closer
>>>>>>> 3d08045c
}

// TODO: test Redis connection with Auth<|MERGE_RESOLUTION|>--- conflicted
+++ resolved
@@ -351,25 +351,10 @@
 		t.Fatalf("failed to start miniredis, %v", err)
 	}
 
-<<<<<<< HEAD
-	s := minisentinel.NewSentinel(mredis)
-	err = s.StartAddr("localhost:0")
-	if err != nil {
-		t.Fatalf("failed to start minisentinel, %v", err)
-	}
-	cfg.Set("redis.sentinelHostname", s.Host())
-	cfg.Set("redis.sentinelPort", s.Port())
-	cfg.Set("redis.sentinelMaster", s.MasterInfo().Name)
-=======
->>>>>>> 3d08045c
 	cfg.Set("redis.pool.maxIdle", 5)
 	cfg.Set("redis.pool.idleTimeout", time.Second)
 	cfg.Set("redis.pool.healthCheckTimeout", 100*time.Millisecond)
 	cfg.Set("redis.pool.maxActive", 5)
-<<<<<<< HEAD
-=======
-	cfg.Set("redis.expiration", 42000)
->>>>>>> 3d08045c
 	cfg.Set("storage.ignoreListTTL", "200ms")
 	cfg.Set("backoff.initialInterval", 100*time.Millisecond)
 	cfg.Set("backoff.randFactor", 0.5)
@@ -378,12 +363,6 @@
 	cfg.Set("backoff.maxElapsedTime", 100*time.Millisecond)
 	cfg.Set(telemetry.ConfigNameEnableMetrics, true)
 
-<<<<<<< HEAD
-	return cfg, func() {
-		s.Close()
-		mredis.Close()
-	}
-=======
 	var closer func()
 	if withSentinel {
 		s := minisentinel.NewSentinel(mredis)
@@ -410,7 +389,6 @@
 	}
 
 	return cfg, closer
->>>>>>> 3d08045c
 }
 
 // TODO: test Redis connection with Auth