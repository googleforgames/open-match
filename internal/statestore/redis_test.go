--- conflicted
+++ resolved
@@ -204,35 +204,6 @@
 	assert.Nil(assignmentResp)
 }
 
-<<<<<<< HEAD
-=======
-func TestUpdateAssignmentFatal(t *testing.T) {
-	// Create State Store
-	assert := assert.New(t)
-	cfg, closer := createRedis(t, true, "")
-	defer closer()
-	service := New(cfg)
-	assert.NotNil(service)
-	defer service.Close()
-	ctx := utilTesting.NewContext(t)
-
-	var assignmentResp *pb.Assignment
-
-	// Now create a ticket in the state store service
-	err := service.CreateTicket(ctx, &pb.Ticket{
-		Id:         "1",
-		Assignment: &pb.Assignment{Connection: "2"},
-	})
-	assert.Nil(err)
-
-	// Try to update the assignmets with the ticket created and some non-existed tickets
-	err = service.UpdateAssignments(ctx, []string{"1", "2", "3"}, &pb.Assignment{Connection: "localhost"})
-	// UpdateAssignment failed because the ticket does not exists
-	assert.Equal(codes.NotFound, status.Convert(err).Code())
-	assert.Nil(assignmentResp)
-}
-
->>>>>>> d74262f3
 func TestGetAssignmentNormal(t *testing.T) {
 	// Create State Store
 	assert := assert.New(t)
@@ -274,67 +245,11 @@
 	assert.Equal(returnedErr, err)
 }
 
-<<<<<<< HEAD
-func TestConnectWithSentinel(t *testing.T) {
-	assert := assert.New(t)
-	cfg, closer := createRedis(t, true)
-	defer closer()
-	store := New(cfg)
-	defer store.Close()
-	ctx := utilTesting.NewContext(t)
-
-	is, ok := store.(*instrumentedService)
-	assert.True(ok)
-	rb, ok := is.s.(*redisBackend)
-	assert.True(ok)
-
-	ctx, cancel := context.WithCancel(ctx)
-	cancel()
-	conn, err := rb.connect(ctx)
-	assert.NotNil(err)
-	assert.Nil(conn)
-=======
-func TestUpdateAssignmentNormal(t *testing.T) {
-	// Create State Store
-	assert := assert.New(t)
-	cfg, closer := createRedis(t, true, "")
-	defer closer()
-	service := New(cfg)
-	assert.NotNil(service)
-	defer service.Close()
-	ctx := utilTesting.NewContext(t)
-
-	// Create a ticket without assignment
-	err := service.CreateTicket(ctx, &pb.Ticket{
-		Id: "1",
-	})
-	assert.Nil(err)
-	// Create a ticket already with an assignment
-	err = service.CreateTicket(ctx, &pb.Ticket{
-		Id:         "3",
-		Assignment: &pb.Assignment{Connection: "4"},
-	})
-	assert.Nil(err)
-
-	fakeAssignment := &pb.Assignment{Connection: "Halo"}
-	err = service.UpdateAssignments(ctx, []string{"1", "3"}, fakeAssignment)
-	assert.Nil(err)
-	// Verify the transaction behavior of the UpdateAssignment.
-	ticket, err := service.GetTicket(ctx, "1")
-	assert.Equal(fakeAssignment.Connection, ticket.Assignment.Connection)
-	assert.Nil(err)
-	// Verify the transaction behavior of the UpdateAssignment.
-	ticket, err = service.GetTicket(ctx, "3")
-	assert.Equal(fakeAssignment.Connection, ticket.Assignment.Connection)
-	assert.Nil(err)
-}
-
 func TestConnect(t *testing.T) {
 	testConnect(t, false, "")
 	testConnect(t, false, "redispassword")
 	testConnect(t, true, "")
 	testConnect(t, true, "redispassword")
->>>>>>> d74262f3
 }
 
 func testConnect(t *testing.T, withSentinel bool, withPassword string) {
