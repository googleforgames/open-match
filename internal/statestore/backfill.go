--- conflicted
+++ resolved
@@ -71,11 +71,7 @@
 		return status.Errorf(codes.AlreadyExists, "backfill already exists, id: %s", backfill.GetId())
 	}
 
-<<<<<<< HEAD
-	return acknowledgeBackfill(redisConn, backfill.Id)
-=======
 	return acknowledgeBackfill(redisConn, backfill.GetId())
->>>>>>> 6cf41075
 }
 
 // GetBackfill gets the Backfill with the specified id from state storage. This method fails if the Backfill does not exist. Returns the Backfill and associated ticketIDs if they exist.
