// Copyright 2019 Google LLC
//
// Licensed under the Apache License, Version 2.0 (the "License");
// you may not use this file except in compliance with the License.
// You may obtain a copy of the License at
//
//     http://www.apache.org/licenses/LICENSE-2.0
//
// Unless required by applicable law or agreed to in writing, software
// distributed under the License is distributed on an "AS IS" BASIS,
// WITHOUT WARRANTIES OR CONDITIONS OF ANY KIND, either express or implied.
// See the License for the specific language governing permissions and
// limitations under the License.

package statestore

import (
	"math"
	"testing"

	structpb "github.com/golang/protobuf/ptypes/struct"
	"github.com/spf13/viper"
	"github.com/stretchr/testify/assert"
	"open-match.dev/open-match/pkg/gopb"
	"open-match.dev/open-match/pkg/structs"
)

func TestExtractIndexedFields(t *testing.T) {
	tests := []struct {
		description    string
		indices        []string
		ticket         *structpb.Struct
		expectedValues map[string]float64
	}{
		{
			description: "range",
			indices:     []string{"foo"},
			ticket: structs.Struct{
				"foo": structs.Number(1),
			}.S(),
			expectedValues: map[string]float64{
				"allTickets": 0,
				"ri$foo":     1,
			},
		},
		{
			description: "range no index",
			indices:     []string{},
			ticket: structs.Struct{
				"foo": structs.Number(1),
			}.S(),
			expectedValues: map[string]float64{
				"allTickets": 0,
			},
		},
		{
			description: "range no value",
			indices:     []string{"foo"},
			ticket:      structs.Struct{}.S(),
			expectedValues: map[string]float64{
				"allTickets": 0,
			},
		},
	}

	for _, test := range tests {
		t.Run(test.description, func(t *testing.T) {
			cfg := viper.New()
			cfg.Set("ticketIndices", test.indices)

			actual := extractIndexedFields(cfg, &gopb.Ticket{Properties: test.ticket})

			assert.Equal(t, test.expectedValues, actual.values)
		})
	}
}

func TestExtractIndexFilters(t *testing.T) {
	tests := []struct {
		description string
		pool        *gopb.Pool
		expected    []indexFilter
	}{
		{
			description: "empty",
<<<<<<< HEAD
			pool:        &gopb.Pool{},
			expected:    []indexFilter{},
=======
			pool:        &pb.Pool{},
			expected: []indexFilter{
				{
					name: "allTickets",
					min:  math.Inf(-1),
					max:  math.Inf(1),
				},
			},
>>>>>>> f02283e2
		},
		{
			description: "range",
			pool: &gopb.Pool{
				Filters: []*gopb.Filter{
					{
						Attribute: "foo",
						Min:       -1,
						Max:       1,
					},
				},
			},
			expected: []indexFilter{
				{
					name: "ri$foo",
					min:  -1,
					max:  1,
				},
			},
		},
	}

	for _, test := range tests {
		t.Run(test.description, func(t *testing.T) {
			actual := extractIndexFilters(test.pool)

			assert.Equal(t, test.expected, actual)
		})
	}
}

func TestExtractDeindexFilters(t *testing.T) {
	tests := []struct {
		description string
		indices     []string
		expected    []string
	}{
		{
			description: "range",
			indices:     []string{"foo"},
			expected:    []string{"ri$foo", "allTickets"},
		},
	}

	for _, test := range tests {
		t.Run(test.description, func(t *testing.T) {
			cfg := viper.New()
			cfg.Set("ticketIndices", test.indices)

			actual := extractDeindexFilters(cfg)

			assert.ElementsMatch(t, test.expected, actual)
		})
	}
}<|MERGE_RESOLUTION|>--- conflicted
+++ resolved
@@ -83,11 +83,7 @@
 	}{
 		{
 			description: "empty",
-<<<<<<< HEAD
 			pool:        &gopb.Pool{},
-			expected:    []indexFilter{},
-=======
-			pool:        &pb.Pool{},
 			expected: []indexFilter{
 				{
 					name: "allTickets",
@@ -95,7 +91,6 @@
 					max:  math.Inf(1),
 				},
 			},
->>>>>>> f02283e2
 		},
 		{
 			description: "range",
