--- conflicted
+++ resolved
@@ -240,25 +240,6 @@
 	resp, err := stream.Recv()
 	require.Nil(t, resp)
 	require.Equal(t, io.EOF, err)
-<<<<<<< HEAD
-=======
-
-	actual, err := om.Frontend().GetBackfill(ctx, &pb.GetBackfillRequest{BackfillId: b.Id})
-	require.Nil(t, err)
-	require.NotNil(t, actual)
-
-	// Backfill Generation should be autoincremented
-	b.Generation++
-	require.True(t, proto.Equal(b, actual))
-
-	client, err := om.Query().QueryTickets(ctx, &pb.QueryTicketsRequest{Pool: &pb.Pool{
-		StringEqualsFilters: []*pb.StringEqualsFilter{{StringArg: "field", Value: "value"}},
-	}})
-
-	require.Nil(t, err)
-	_, err = client.Recv()
-	require.Equal(t, io.EOF, err)
->>>>>>> 05d23089
 }
 
 func mustAny(m proto.Message) *any.Any {
@@ -318,6 +299,10 @@
 	require.NoError(t, err)
 	require.NotNil(t, actual)
 
+	if b.Generation != 0 {
+		// Backfill Generation should be autoincremented
+		b.Generation++
+	}
 	b.Id = actual.Id
 	b.CreateTime = actual.CreateTime
 	require.True(t, proto.Equal(b, actual))
