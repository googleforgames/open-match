// Copyright 2020 Google LLC
//
// Licensed under the Apache License, Version 2.0 (the "License");
// you may not use this file except in compliance with the License.
// You may obtain a copy of the License at
//
//     http://www.apache.org/licenses/LICENSE-2.0
//
// Unless required by applicable law or agreed to in writing, software
// distributed under the License is distributed on an "AS IS" BASIS,
// WITHOUT WARRANTIES OR CONDITIONS OF ANY KIND, either express or implied.
// See the License for the specific language governing permissions and
// limitations under the License.

package e2e

import (
	"context"
	"fmt"
	"io"
	"regexp"
	"testing"
	"time"

	"github.com/golang/protobuf/proto"
	"github.com/golang/protobuf/ptypes"
	"github.com/golang/protobuf/ptypes/any"
	"github.com/stretchr/testify/require"
	"google.golang.org/grpc/codes"
	"google.golang.org/grpc/status"
	"google.golang.org/protobuf/types/known/anypb"
	"open-match.dev/open-match/pkg/pb"
)

func TestCreateGetBackfill(t *testing.T) {
	om := newOM(t)
	ctx := context.Background()

	bf := &pb.CreateBackfillRequest{Backfill: &pb.Backfill{SearchFields: &pb.SearchFields{
		StringArgs: map[string]string{
			"search": "me",
		},
	}}}
	b1, err := om.Frontend().CreateBackfill(ctx, bf)
	require.NoError(t, err)
	require.NotNil(t, b1)

	b2, err := om.Frontend().CreateBackfill(ctx, bf)
	require.NoError(t, err)
	require.NotNil(t, b2)

	// Different IDs should be generated
	require.NotEqual(t, b1.Id, b2.Id)
	matched, err := regexp.MatchString(`[0-9a-v]{20}`, b1.GetId())
	require.True(t, matched)
	require.NoError(t, err)
	require.Equal(t, bf.Backfill.SearchFields.DoubleArgs["test-arg"], b1.SearchFields.DoubleArgs["test-arg"])
	b1.Id = b2.Id
	b1.CreateTime = b2.CreateTime

	// All fields other than CreateTime and Id fields should be equal
	require.Equal(t, b1, b2)
	require.NoError(t, err)
	actual, err := om.Frontend().GetBackfill(ctx, &pb.GetBackfillRequest{BackfillId: b1.Id})
	require.NoError(t, err)
	require.NotNil(t, actual)
	require.Equal(t, b1, actual)

	// Get Backfill which is not present - NotFound
	actual, err = om.Frontend().GetBackfill(ctx, &pb.GetBackfillRequest{BackfillId: b1.Id + "new"})
	require.NotNil(t, err)
	require.Equal(t, codes.NotFound.String(), status.Convert(err).Code().String())
	require.Nil(t, actual)
}

// TestBackfillFrontendLifecycle Create, Get and Update Backfill test
func TestBackfillFrontendLifecycle(t *testing.T) {
	om := newOM(t)
	ctx := context.Background()

	bf := &pb.Backfill{SearchFields: &pb.SearchFields{
		StringArgs: map[string]string{
			"search": "me",
		},
	}}

	createdBf, err := om.Frontend().CreateBackfill(ctx, &pb.CreateBackfillRequest{Backfill: bf})
	require.NoError(t, err)
	require.Equal(t, int64(1), createdBf.Generation)

	createdBf.SearchFields.StringArgs["key"] = "val"

	orig := &anypb.Any{Value: []byte("test")}
	val, err := ptypes.MarshalAny(orig)
	require.NoError(t, err)

	// Create a different Backfill, but with the same ID
	// Pass different time
	bf2 := &pb.Backfill{
		CreateTime: ptypes.TimestampNow(),
		Id:         createdBf.Id,
		SearchFields: &pb.SearchFields{
			StringArgs: map[string]string{
				"key":    "val",
				"search": "me",
			},
		},
		Generation: 42,
		Extensions: map[string]*any.Any{"key": val},
	}
	updatedBf, err := om.Frontend().UpdateBackfill(ctx, &pb.UpdateBackfillRequest{Backfill: bf2})
	require.NoError(t, err)
	require.Equal(t, int64(2), updatedBf.Generation)

	// No changes to CreateTime
	require.Equal(t, createdBf.CreateTime.GetNanos(), updatedBf.CreateTime.GetNanos())

	get, err := om.Frontend().GetBackfill(ctx, &pb.GetBackfillRequest{BackfillId: createdBf.Id})
	require.NoError(t, err)
	require.Equal(t, bf2.SearchFields.StringArgs, get.SearchFields.StringArgs)

	unpacked := &anypb.Any{}
	err = ptypes.UnmarshalAny(get.Extensions["key"], unpacked)
	require.NoError(t, err)

	require.Equal(t, unpacked.Value, orig.Value)
	_, err = om.Frontend().DeleteBackfill(ctx, &pb.DeleteBackfillRequest{BackfillId: createdBf.Id})
	require.NoError(t, err)

	get, err = om.Frontend().GetBackfill(ctx, &pb.GetBackfillRequest{BackfillId: createdBf.Id})
	require.Error(t, err, fmt.Sprintf("Backfill id: %s not found", bf.Id))
	require.Nil(t, get)
}

// TestAcknowledgeBackfill checks that tickets got assigned
// to the same Connection as it is provided in AcknowledgeBackfill request
func TestAcknowledgeBackfill(t *testing.T) {
	om := newOM(t)
	ctx := context.Background()

	bf := &pb.Backfill{SearchFields: &pb.SearchFields{
		StringArgs: map[string]string{
			"search": "me",
		},
	}}
	createdBf, err := om.Frontend().CreateBackfill(ctx, &pb.CreateBackfillRequest{Backfill: bf})
	require.NoError(t, err)
	require.Equal(t, int64(1), createdBf.Generation)

	ticketIDs := createMatchWithBackfill(ctx, om, createdBf, t)

	conn := "127.0.0.1:4242"
	getBF, err := om.Frontend().AcknowledgeBackfill(ctx, &pb.AcknowledgeBackfillRequest{
		BackfillId: createdBf.Id,
		Assignment: &pb.Assignment{
			Connection: conn,
			Extensions: map[string]*any.Any{
				"evaluation_input": mustAny(&pb.DefaultEvaluationCriteria{
					Score: 10,
				}),
			},
		},
	})
	require.NotNil(t, getBF)
	require.NoError(t, err)

	for _, v := range ticketIDs {
		ticket, err := om.Frontend().GetTicket(ctx, &pb.GetTicketRequest{TicketId: v})
		require.NoError(t, err)
		require.NotNil(t, ticket.Assignment)
		require.Equal(t, conn, ticket.Assignment.Connection)
	}
}

// TestAcknowledgeBackfillDeletedTicket checks that ticket deletion
// does not block other tickets in backfill from being assigned
func TestAcknowledgeBackfillDeletedTicket(t *testing.T) {
	om := newOM(t)
	ctx := context.Background()

	bf := &pb.Backfill{SearchFields: &pb.SearchFields{
		StringArgs: map[string]string{
			"search": "me",
		},
	},
	}
	createdBf, err := om.Frontend().CreateBackfill(ctx, &pb.CreateBackfillRequest{Backfill: bf})
	require.NoError(t, err)
	require.Equal(t, int64(1), createdBf.Generation)

	ticketIDs := createMatchWithBackfill(ctx, om, createdBf, t)

	// Delete 1st ticket
	om.Frontend().DeleteTicket(ctx, &pb.DeleteTicketRequest{TicketId: ticketIDs[0]})
	conn := "127.0.0.1:4242"
	getBF, err := om.Frontend().AcknowledgeBackfill(ctx, &pb.AcknowledgeBackfillRequest{BackfillId: createdBf.Id, Assignment: &pb.Assignment{Connection: conn, Extensions: map[string]*any.Any{
		"evaluation_input": mustAny(&pb.DefaultEvaluationCriteria{
			Score: 10,
		}),
	}}})
	require.NotNil(t, getBF)
	require.NoError(t, err)

	// Check that an error on 1st ticket assignment does not change 2nd ticket assignment
	ticket, err := om.Frontend().GetTicket(ctx, &pb.GetTicketRequest{TicketId: ticketIDs[1]})
	require.NoError(t, err)
	require.NotNil(t, ticket.Assignment)
	require.Equal(t, conn, ticket.Assignment.Connection)
}

func createMatchWithBackfill(ctx context.Context, om *om, b *pb.Backfill, t *testing.T) []string {
	t1, err := om.Frontend().CreateTicket(ctx, &pb.CreateTicketRequest{
		Ticket: &pb.Ticket{
			SearchFields: &pb.SearchFields{
				StringArgs: map[string]string{
					"field": "value",
				},
			},
		},
	})
	require.NoError(t, err)
	t2, err := om.Frontend().CreateTicket(ctx, &pb.CreateTicketRequest{
		Ticket: &pb.Ticket{
			SearchFields: &pb.SearchFields{
				StringArgs: map[string]string{
					"field": "value",
				},
			},
		},
	})
	require.NoError(t, err)

	m := &pb.Match{
		MatchId:  "1",
		Tickets:  []*pb.Ticket{t1, t2},
		Backfill: b,
	}

	om.SetMMF(func(ctx context.Context, profile *pb.MatchProfile, out chan<- *pb.Match) error {
		out <- m
		return nil
	})

	om.SetEvaluator(func(ctx context.Context, in <-chan *pb.Match, out chan<- string) error {
		p, ok := <-in
		require.True(t, ok)

		out <- p.MatchId
		return nil
	})

	stream, err := om.Backend().FetchMatches(ctx, &pb.FetchMatchesRequest{
		Config:  om.MMFConfigGRPC(),
		Profile: &pb.MatchProfile{},
	})
	require.NoError(t, err)

	resp, err := stream.Recv()
	require.NoError(t, err)
	bfID := resp.Match.Backfill.Id

	resp, err = stream.Recv()
	require.Nil(t, resp)
	require.Equal(t, io.EOF, err)

	actual, err := om.Frontend().GetBackfill(ctx, &pb.GetBackfillRequest{BackfillId: bfID})
	require.NoError(t, err)
	require.NotNil(t, actual)

	// Backfill Generation should be autoincremented if updated after MMF run
	// default Generation is 1 if not set (on Create)
	b.Generation++
	b.Id = actual.Id
	b.CreateTime = actual.CreateTime
	require.True(t, proto.Equal(b, actual))
	return []string{t1.Id, t2.Id}
}

func TestProposedBackfillCreate(t *testing.T) {
	ctx := context.Background()
	om := newOM(t)

	t1, err := om.Frontend().CreateTicket(ctx, &pb.CreateTicketRequest{
		Ticket: &pb.Ticket{
			SearchFields: &pb.SearchFields{
				StringArgs: map[string]string{
					"field": "value",
				},
			},
		},
	})
	require.NoError(t, err)

	b := &pb.Backfill{
		SearchFields: &pb.SearchFields{
			StringArgs: map[string]string{
				"field": "value",
			},
		},
	}
	m := &pb.Match{
		MatchId:  "1",
		Tickets:  []*pb.Ticket{t1},
		Backfill: b,
	}

	om.SetMMF(func(ctx context.Context, profile *pb.MatchProfile, out chan<- *pb.Match) error {
		out <- m
		return nil
	})

	om.SetEvaluator(func(ctx context.Context, in <-chan *pb.Match, out chan<- string) error {
		p, ok := <-in
		require.True(t, ok)

		out <- p.MatchId
		return nil
	})

	{
		stream, err := om.Backend().FetchMatches(ctx, &pb.FetchMatchesRequest{
			Config:  om.MMFConfigGRPC(),
			Profile: &pb.MatchProfile{},
		})
		require.Nil(t, err)

		resp, err := stream.Recv()
		require.NotNil(t, resp)
		require.NoError(t, err)

		resp, err = stream.Recv()
		require.Nil(t, resp)
		require.Equal(t, io.EOF, err)
	}
	{
		stream, err := om.query.QueryBackfills(ctx, &pb.QueryBackfillsRequest{
			Pool: &pb.Pool{
				StringEqualsFilters: []*pb.StringEqualsFilter{
					{
						StringArg: "field",
						Value:     "value",
					},
				},
			},
		})
		require.NoError(t, err)

		resp, err := stream.Recv()
		require.NoError(t, err)
		require.NotNil(t, resp)
		require.Len(t, resp.Backfills, 1)

		b.Id = resp.Backfills[0].Id
		b.Generation = 1
		b.CreateTime = resp.Backfills[0].CreateTime
		require.True(t, proto.Equal(b, resp.Backfills[0]))

		resp, err = stream.Recv()
		require.Nil(t, resp)
		require.Equal(t, io.EOF, err)
	}
	{
		stream, err := om.Query().QueryTickets(ctx, &pb.QueryTicketsRequest{Pool: &pb.Pool{
			StringEqualsFilters: []*pb.StringEqualsFilter{{StringArg: "field", Value: "value"}},
		}})
		require.NoError(t, err)

		_, err = stream.Recv()
		require.Equal(t, io.EOF, err)
	}
}

func TestProposedBackfillUpdate(t *testing.T) {
	ctx := context.Background()
	om := newOM(t)
	t1, err := om.Frontend().CreateTicket(ctx, &pb.CreateTicketRequest{
		Ticket: &pb.Ticket{
			SearchFields: &pb.SearchFields{
				StringArgs: map[string]string{
					"field": "value",
				},
			},
		},
	})
	require.NoError(t, err)

	b, err := om.Frontend().CreateBackfill(ctx, &pb.CreateBackfillRequest{Backfill: &pb.Backfill{
		SearchFields: &pb.SearchFields{
			StringArgs: map[string]string{
				"field": "value",
			},
		},
	}})
	require.NoError(t, err)

	b.SearchFields = &pb.SearchFields{
		StringArgs: map[string]string{
			"field1": "value1",
		},
	}
	//using DefaultEvaluationCriteria just for testing purposes only
	b.Extensions = map[string]*any.Any{
		"evaluation_input": mustAny(&pb.DefaultEvaluationCriteria{
			Score: 10,
		}),
	}
	m := &pb.Match{
		MatchId:  "1",
		Tickets:  []*pb.Ticket{t1},
		Backfill: b,
	}

	om.SetMMF(func(ctx context.Context, profile *pb.MatchProfile, out chan<- *pb.Match) error {
		out <- m
		return nil
	})

	om.SetEvaluator(func(ctx context.Context, in <-chan *pb.Match, out chan<- string) error {
		p, ok := <-in
		require.True(t, ok)

		out <- p.MatchId
		return nil
	})

	{
		stream, err := om.Backend().FetchMatches(ctx, &pb.FetchMatchesRequest{
			Config:  om.MMFConfigGRPC(),
			Profile: &pb.MatchProfile{},
		})
		require.Nil(t, err)

		resp, err := stream.Recv()
		require.Nil(t, err)
		require.True(t, proto.Equal(m, resp.Match))

		resp, err = stream.Recv()
		require.Nil(t, resp)
		require.Equal(t, io.EOF, err)
	}
	{
		stream, err := om.query.QueryBackfills(ctx, &pb.QueryBackfillsRequest{
			Pool: &pb.Pool{
				StringEqualsFilters: []*pb.StringEqualsFilter{
					{
						StringArg: "field1",
						Value:     "value1",
					},
				},
			},
		})
		require.NoError(t, err)

		resp, err := stream.Recv()
		require.NoError(t, err)
		require.NotNil(t, resp)
		require.Len(t, resp.Backfills, 1)

		// Backfill Generation should be autoincremented
		b.Generation++
		require.True(t, proto.Equal(b, resp.Backfills[0]))

		resp, err = stream.Recv()
		require.Nil(t, resp)
		require.Equal(t, io.EOF, err)
	}
	{
		stream, err := om.Query().QueryTickets(ctx, &pb.QueryTicketsRequest{Pool: &pb.Pool{
			StringEqualsFilters: []*pb.StringEqualsFilter{{StringArg: "field", Value: "value"}},
		}})
		require.NoError(t, err)

		_, err = stream.Recv()
		require.Equal(t, io.EOF, err)
	}
}

func TestBackfillGenerationMismatch(t *testing.T) {
	ctx := context.Background()
	om := newOM(t)
	t1, err := om.Frontend().CreateTicket(ctx, &pb.CreateTicketRequest{Ticket: &pb.Ticket{
		SearchFields: &pb.SearchFields{
			StringArgs: map[string]string{
				"field": "value",
			},
		},
	}})
	require.NoError(t, err)

	b, err := om.Frontend().CreateBackfill(ctx, &pb.CreateBackfillRequest{Backfill: &pb.Backfill{}})
	require.NoError(t, err)

	b.Generation = 0
	m := &pb.Match{
		MatchId:  "1",
		Tickets:  []*pb.Ticket{t1},
		Backfill: b,
	}

	om.SetMMF(func(ctx context.Context, profile *pb.MatchProfile, out chan<- *pb.Match) error {
		out <- m
		return nil
	})

	om.SetEvaluator(func(ctx context.Context, in <-chan *pb.Match, out chan<- string) error {
		p, ok := <-in
		require.True(t, ok)

		out <- p.MatchId
		return nil
	})

	{
		stream, err := om.Backend().FetchMatches(ctx, &pb.FetchMatchesRequest{
			Config:  om.MMFConfigGRPC(),
			Profile: &pb.MatchProfile{},
		})
		require.NoError(t, err)

		resp, err := stream.Recv()
		require.Nil(t, resp)
		require.Equal(t, io.EOF, err)
	}
	{
		stream, err := om.Query().QueryTickets(ctx, &pb.QueryTicketsRequest{Pool: &pb.Pool{
			StringEqualsFilters: []*pb.StringEqualsFilter{{StringArg: "field", Value: "value"}},
		}})
		require.NoError(t, err)

		resp, err := stream.Recv()
		require.NoError(t, err)
		require.NotNil(t, resp)
		require.Len(t, resp.Tickets, 1)
		require.Equal(t, t1.Id, resp.Tickets[0].Id)

		resp, err = stream.Recv()
		require.Nil(t, resp)
		require.Equal(t, io.EOF, err)
	}
}

func TestCleanUpExpiredBackfills(t *testing.T) {
	ctx := context.Background()
	om := newOM(t)

	t1, err := om.Frontend().CreateTicket(ctx, &pb.CreateTicketRequest{Ticket: &pb.Ticket{}})
	require.NoError(t, err)
	require.NotNil(t, t1)

	b1, err := om.Frontend().CreateBackfill(ctx, &pb.CreateBackfillRequest{Backfill: &pb.Backfill{
		SearchFields: &pb.SearchFields{
			StringArgs: map[string]string{
				"search": "me",
			},
		}}})
	require.NoError(t, err)
	require.NotNil(t, b1)

	om.SetMMF(func(ctx context.Context, profile *pb.MatchProfile, out chan<- *pb.Match) error {
		return nil
	})

	om.SetEvaluator(func(ctx context.Context, in <-chan *pb.Match, out chan<- string) error {
		return nil
	})

	// wait until backfill is expired, then try to get it
	time.Sleep(pendingReleaseTimeout * 2)

	// statestore.CleanupBackfills is called at the end of each synchronizer cycle after fetch matches call, so expired backfill will be removed
	stream, err := om.Backend().FetchMatches(ctx, &pb.FetchMatchesRequest{
		Config:  om.MMFConfigGRPC(),
		Profile: &pb.MatchProfile{},
	})
	require.NoError(t, err)
	resp, err := stream.Recv()
	require.Nil(t, resp)
	require.Equal(t, io.EOF, err)

	// call FetchMatches twice in order to give backfills time to be completely cleaned up
	stream, err = om.Backend().FetchMatches(ctx, &pb.FetchMatchesRequest{
		Config:  om.MMFConfigGRPC(),
		Profile: &pb.MatchProfile{},
	})
	require.NoError(t, err)

<<<<<<< HEAD
	// No matches should be returned
	resp, err := stream.Recv()
=======
	resp, err = stream.Recv()
>>>>>>> 05c8c8aa
	require.Nil(t, resp)
	require.Equal(t, io.EOF, err)

	_, err = om.Frontend().GetBackfill(ctx, &pb.GetBackfillRequest{BackfillId: b1.Id})
	require.Error(t, err)
	require.Equal(t, fmt.Sprintf("rpc error: code = NotFound desc = Backfill id: %s not found", b1.Id), err.Error())
}

func mustAny(m proto.Message) *any.Any {
	result, err := ptypes.MarshalAny(m)
	if err != nil {
		panic(err)
	}
	return result
}<|MERGE_RESOLUTION|>--- conflicted
+++ resolved
@@ -584,12 +584,7 @@
 	})
 	require.NoError(t, err)
 
-<<<<<<< HEAD
-	// No matches should be returned
-	resp, err := stream.Recv()
-=======
 	resp, err = stream.Recv()
->>>>>>> 05c8c8aa
 	require.Nil(t, resp)
 	require.Equal(t, io.EOF, err)
 
