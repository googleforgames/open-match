// +build e2ecluster

// Copyright 2019 Google LLC
//
// Licensed under the Apache License, Version 2.0 (the "License");
// you may not use this file except in compliance with the License.
// You may obtain a copy of the License at
//
//     http://www.apache.org/licenses/LICENSE-2.0
//
// Unless required by applicable law or agreed to in writing, software
// distributed under the License is distributed on an "AS IS" BASIS,
// WITHOUT WARRANTIES OR CONDITIONS OF ANY KIND, either express or implied.
// See the License for the specific language governing permissions and
// limitations under the License.

package e2e

import (
	"context"
	"sync"
	"testing"

<<<<<<< HEAD
	"github.com/pkg/errors"
	"google.golang.org/grpc"
	"google.golang.org/grpc/resolver"
	corev1 "k8s.io/api/core/v1"
	metav1 "k8s.io/apimachinery/pkg/apis/meta/v1"
	"k8s.io/client-go/kubernetes"
	_ "k8s.io/client-go/plugin/pkg/client/auth/gcp"
	"k8s.io/client-go/rest"
	"open-match.dev/open-match/internal/app/evaluator/defaulteval"
	"open-match.dev/open-match/internal/appmain/apptest"
	"open-match.dev/open-match/internal/logging"
	"open-match.dev/open-match/internal/rpc"
	internalMmf "open-match.dev/open-match/internal/testing/mmf"
	"open-match.dev/open-match/test/matchfunction/mmf"

	pb "open-match.dev/open-match/pkg/pb"
)

func init() {
	// Reset the gRPC resolver to passthrough for end-to-end out-of-cluster testings.
	// DNS resolver is unsupported for end-to-end local testings.
	resolver.SetDefaultScheme("dns")
}

type clusterOM struct {
	kubeClient kubernetes.Interface
	namespace  string
	t          *testing.T
}

func (com *clusterOM) withT(t *testing.T) OM {
	apptest.RunInCluster(t, internalMmf.BindServiceFor(mmf.MakeMatches), defaulteval.BinderServices)

	return &clusterOM{
		kubeClient: com.kubeClient,
		namespace:  com.namespace,
		t:          t,
=======
	// "google.golang.org/grpc/resolver"
	"open-match.dev/open-match/internal/app/evaluator"
	"open-match.dev/open-match/internal/config"
	"open-match.dev/open-match/internal/statestore"
	mmfService "open-match.dev/open-match/internal/testing/mmf"
)

func start(t *testing.T, eval evaluator.Evaluator, mmf mmfService.MatchFunction) config.View {
	clusterLock.Lock()
	t.Cleanup(func() {
		clusterLock.Unlock()
	})
	if !clusterStarted {
		t.Fatal("Cluster not started")
>>>>>>> 8363bc5f
	}
	clusterEval = eval
	clusterMMF = mmf

	cfg, err := config.Read()
	if err != nil {
		t.Fatal(err)
	}

	t.Cleanup(func() {
		pool := statestore.GetRedisPool(cfg)
		conn, err := pool.GetContext(context.Background())
		if err != nil {
			t.Fatal(err)
		}
		_, err = conn.Do("FLUSHALL")
		if err != nil {
			t.Fatal(err)
		}
		err = pool.Close()
		if err != nil {
			t.Fatal(err)
		}
	})

	return cfg
}

var clusterLock sync.Mutex
var clusterEval evaluator.Evaluator
var clusterMMF mmfService.MatchFunction
var clusterStarted bool<|MERGE_RESOLUTION|>--- conflicted
+++ resolved
@@ -21,45 +21,6 @@
 	"sync"
 	"testing"
 
-<<<<<<< HEAD
-	"github.com/pkg/errors"
-	"google.golang.org/grpc"
-	"google.golang.org/grpc/resolver"
-	corev1 "k8s.io/api/core/v1"
-	metav1 "k8s.io/apimachinery/pkg/apis/meta/v1"
-	"k8s.io/client-go/kubernetes"
-	_ "k8s.io/client-go/plugin/pkg/client/auth/gcp"
-	"k8s.io/client-go/rest"
-	"open-match.dev/open-match/internal/app/evaluator/defaulteval"
-	"open-match.dev/open-match/internal/appmain/apptest"
-	"open-match.dev/open-match/internal/logging"
-	"open-match.dev/open-match/internal/rpc"
-	internalMmf "open-match.dev/open-match/internal/testing/mmf"
-	"open-match.dev/open-match/test/matchfunction/mmf"
-
-	pb "open-match.dev/open-match/pkg/pb"
-)
-
-func init() {
-	// Reset the gRPC resolver to passthrough for end-to-end out-of-cluster testings.
-	// DNS resolver is unsupported for end-to-end local testings.
-	resolver.SetDefaultScheme("dns")
-}
-
-type clusterOM struct {
-	kubeClient kubernetes.Interface
-	namespace  string
-	t          *testing.T
-}
-
-func (com *clusterOM) withT(t *testing.T) OM {
-	apptest.RunInCluster(t, internalMmf.BindServiceFor(mmf.MakeMatches), defaulteval.BinderServices)
-
-	return &clusterOM{
-		kubeClient: com.kubeClient,
-		namespace:  com.namespace,
-		t:          t,
-=======
 	// "google.golang.org/grpc/resolver"
 	"open-match.dev/open-match/internal/app/evaluator"
 	"open-match.dev/open-match/internal/config"
@@ -74,7 +35,6 @@
 	})
 	if !clusterStarted {
 		t.Fatal("Cluster not started")
->>>>>>> 8363bc5f
 	}
 	clusterEval = eval
 	clusterMMF = mmf
