// Copyright 2019 Google LLC
//
// Licensed under the Apache License, Version 2.0 (the "License");
// you may not use this file except in compliance with the License.
// You may obtain a copy of the License at
//
//     http://www.apache.org/licenses/LICENSE-2.0
//
// Unless required by applicable law or agreed to in writing, software
// distributed under the License is distributed on an "AS IS" BASIS,
// WITHOUT WARRANTIES OR CONDITIONS OF ANY KIND, either express or implied.
// See the License for the specific language governing permissions and
// limitations under the License.

package e2e

import (
	"context"
	"flag"
	"sync"
	"testing"
	"time"

	"github.com/pkg/errors"
	"open-match.dev/open-match/internal/app/evaluator"
	"open-match.dev/open-match/internal/appmain/apptest"
	"open-match.dev/open-match/internal/config"
	mmfService "open-match.dev/open-match/internal/testing/mmf"
	"open-match.dev/open-match/pkg/pb"
)

var (
	testOnlyEnableMetrics        = flag.Bool("test_only_metrics", true, "Enables metrics exporting for tests.")
	testOnlyEnableRPCLoggingFlag = flag.Bool("test_only_rpc_logging", false, "Enables RPC Logging for tests. This output is very verbose.")
	testOnlyLoggingLevel         = flag.String("test_only_log_level", "info", "Sets the log level for tests.")
)

func newOM(t *testing.T) *om {
	om := &om{
		t: t,
	}
	t.Cleanup(func() {
		om.fLock.Lock()
		defer om.fLock.Unlock()
		om.running.Wait()
		// Set this cleanup before starting servers, so that servers will be
		// stopped before this runs.
		if om.mmf != nil && !om.mmfCalled {
			t.Error("MMF set but never called.")
		}
		if om.eval != nil && !om.evalCalled {
			t.Error("Evaluator set but never called.")
		}
	})

	om.cfg, om.AdvanceTTLTime = start(t, om.evaluate, om.runMMF)
	om.fe = pb.NewFrontendServiceClient(apptest.GRPCClient(t, om.cfg, "api.frontend"))
	om.be = pb.NewBackendServiceClient(apptest.GRPCClient(t, om.cfg, "api.backend"))
	om.query = pb.NewQueryServiceClient(apptest.GRPCClient(t, om.cfg, "api.query"))

	return om
}

type om struct {
	t     *testing.T
	cfg   config.View
	fe    pb.FrontendServiceClient
	be    pb.BackendServiceClient
	query pb.QueryServiceClient

	// For local tests, advances the mini-redis ttl time.  For in cluster tests,
	// just sleeps.
	AdvanceTTLTime func(time.Duration)

	running    sync.WaitGroup
	fLock      sync.Mutex
	mmfCalled  bool
	evalCalled bool
	mmf        mmfService.MatchFunction
	eval       evaluator.Evaluator
}

func (om *om) SetMMF(mmf mmfService.MatchFunction) {
	om.fLock.Lock()
	defer om.fLock.Unlock()

	if om.mmf == nil {
		om.mmf = mmf
		return
	}
	om.t.Fatal("Matchmaking function set multiple times")
}

func (om *om) runMMF(ctx context.Context, profile *pb.MatchProfile, out chan<- *pb.Match) error {
	om.fLock.Lock()
	om.running.Add(1)
	defer om.running.Done()
	mmf := om.mmf
	om.mmfCalled = true
	om.fLock.Unlock()

	if mmf == nil {
		return errors.New("MMF called without being set")
	}
	return mmf(ctx, profile, out)
}

func (om *om) SetEvaluator(eval evaluator.Evaluator) {
	om.fLock.Lock()
	defer om.fLock.Unlock()

	if om.eval == nil {
		om.eval = eval
		return
	}
	om.t.Fatal("Evaluator function set multiple times")
}

func (om *om) evaluate(ctx context.Context, in <-chan *pb.Match, out chan<- string) error {
	om.fLock.Lock()
	om.running.Add(1)
	defer om.running.Done()
	eval := om.eval
	om.evalCalled = true
	om.fLock.Unlock()

	if eval == nil {
		return errors.New("Evaluator called without being set")
	}
	return eval(ctx, in, out)
}

func (om *om) Frontend() pb.FrontendServiceClient {
	return om.fe
}

func (om *om) Backend() pb.BackendServiceClient {
	return om.be
}

func (om *om) Query() pb.QueryServiceClient {
	return om.query
}

func (om *om) MMFConfigGRPC() *pb.FunctionConfig {
	return &pb.FunctionConfig{
		Host: om.cfg.GetString("api." + apptest.ServiceName + ".hostname"),
		Port: int32(om.cfg.GetInt("api." + apptest.ServiceName + ".grpcport")),
		Type: pb.FunctionConfig_GRPC,
	}
}

func (om *om) MMFConfigHTTP() *pb.FunctionConfig {
	return &pb.FunctionConfig{
		Host: om.cfg.GetString("api." + apptest.ServiceName + ".hostname"),
		Port: int32(om.cfg.GetInt("api." + apptest.ServiceName + ".httpport")),
		Type: pb.FunctionConfig_REST,
	}
}

// Testing constants which must match the configuration.  Not parsed in test so
// that parsing bugs can't hide logic bugs.
<<<<<<< HEAD
const registrationIntervalMs = time.Millisecond * 200
const proposalCollectionIntervalMs = time.Millisecond * 200
const ignoreListTTL = time.Millisecond * 200
const assignedDeleteTimeout = time.Millisecond * 200
=======
const registrationInterval = time.Millisecond * 200
const proposalCollectionInterval = time.Millisecond * 200
const pendingReleaseTimeout = time.Millisecond * 200
>>>>>>> 0ac7ae13

// configFile is the "cononical" test config.  It exactly matches the configmap
// which is used in the real cluster tests.
const configFile = `
registrationInterval: 200ms
proposalCollectionInterval: 200ms
pendingReleaseTimeout: 200ms
queryPageSize: 10

logging:
  level: debug
  format: text
  rpc: false

backoff:
  initialInterval: 100ms
  maxInterval: 500ms
  multiplier: 1.5
  randFactor: 0.5
  maxElapsedTime: 3000ms

api:
  backend:
    hostname: "om-backend"
    grpcport: "50505"
    httpport: "51505"
  frontend:
    hostname: "om-frontend"
    grpcport: "50504"
    httpport: "51504"
  query:
    hostname: "om-query"
    grpcport: "50503"
    httpport: "51503"
  synchronizer:
    hostname: "om-synchronizer"
    grpcport: "50506"
    httpport: "51506"
  swaggerui:
    hostname: "om-swaggerui"
    httpport: "51500"
  scale:
    httpport: "51509"
  evaluator:
    hostname: "test"
    grpcport: "50509"
    httpport: "51509"
  test:
    hostname: "test"
    grpcport: "50509"
    httpport: "51509"

<<<<<<< HEAD
synchronizer:
  registrationIntervalMs: 200ms
  proposalCollectionIntervalMs: 200ms

storage:
  ignoreListTTL: 200ms
  page:
    size: 10
assignedDeleteTimeout: 200ms

=======
>>>>>>> 0ac7ae13
redis:
  sentinelPort: 26379
  sentinelMaster: om-redis-master
  sentinelHostname: om-redis
  sentinelUsePassword: 
  usePassword: false
  passwordPath: /opt/bitnami/redis/secrets/redis-password
  pool:
    maxIdle: 200
    maxActive: 0
    idleTimeout: 0
    healthCheckTimeout: 300ms

telemetry:
  reportingPeriod: "1m"
  traceSamplingFraction: "0.01"
  zpages:
    enable: "true"
  jaeger:
    enable: "false"
    agentEndpoint: "open-match-jaeger-agent:6831"
    collectorEndpoint: "http://open-match-jaeger-collector:14268/api/traces"
  prometheus:
    enable: "false"
    endpoint: "/metrics"
    serviceDiscovery: "true"
  stackdriverMetrics:
    enable: "false"
    gcpProjectId: "intentionally-invalid-value"
    prefix: "open_match"
`<|MERGE_RESOLUTION|>--- conflicted
+++ resolved
@@ -160,16 +160,10 @@
 
 // Testing constants which must match the configuration.  Not parsed in test so
 // that parsing bugs can't hide logic bugs.
-<<<<<<< HEAD
-const registrationIntervalMs = time.Millisecond * 200
-const proposalCollectionIntervalMs = time.Millisecond * 200
-const ignoreListTTL = time.Millisecond * 200
-const assignedDeleteTimeout = time.Millisecond * 200
-=======
 const registrationInterval = time.Millisecond * 200
 const proposalCollectionInterval = time.Millisecond * 200
 const pendingReleaseTimeout = time.Millisecond * 200
->>>>>>> 0ac7ae13
+const assignedDeleteTimeout = time.Millisecond * 200
 
 // configFile is the "cononical" test config.  It exactly matches the configmap
 // which is used in the real cluster tests.
@@ -177,6 +171,7 @@
 registrationInterval: 200ms
 proposalCollectionInterval: 200ms
 pendingReleaseTimeout: 200ms
+assignedDeleteTimeout: 200ms
 queryPageSize: 10
 
 logging:
@@ -222,19 +217,6 @@
     grpcport: "50509"
     httpport: "51509"
 
-<<<<<<< HEAD
-synchronizer:
-  registrationIntervalMs: 200ms
-  proposalCollectionIntervalMs: 200ms
-
-storage:
-  ignoreListTTL: 200ms
-  page:
-    size: 10
-assignedDeleteTimeout: 200ms
-
-=======
->>>>>>> 0ac7ae13
 redis:
   sentinelPort: 26379
   sentinelMaster: om-redis-master
