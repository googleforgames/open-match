--- conflicted
+++ resolved
@@ -58,15 +58,9 @@
 	}
 	logger := omServer.Logger
 	defer func() {
-<<<<<<< HEAD
 		stopErr := omServer.Stop()
 		if stopErr != nil {
-			logger.WithFields(logrus.Fields{"error": err.Error()}).Infof("Server shutdown error, %s.", stopErr)
-=======
-		err := omServer.Stop()
-		if err != nil {
-			logger.WithFields(logrus.Fields{"error": err.Error()}).Infof("Server shutdown error, %s.", err)
->>>>>>> 06c1208a
+			logger.WithFields(logrus.Fields{"error": stopErr.Error()}).Infof("Server shutdown error, %s.", stopErr)
 		}
 	}()
 	// Start serving traffic.
