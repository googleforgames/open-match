// Copyright 2019 Google LLC
//
// Licensed under the Apache License, Version 2.0 (the "License");
// you may not use this file except in compliance with the License.
// You may obtain a copy of the License at
//
//     http://www.apache.org/licenses/LICENSE-2.0
//
// Unless required by applicable law or agreed to in writing, software
// distributed under the License is distributed on an "AS IS" BASIS,
// WITHOUT WARRANTIES OR CONDITIONS OF ANY KIND, either express or implied.
// See the License for the specific language governing permissions and
// limitations under the License.

package testing

import (
	"context"
	"fmt"
	"math/rand"
	"net/http"
	"net/url"
	"strconv"
	"strings"
	"testing"
	"time"

	"google.golang.org/grpc"
	"open-match.dev/open-match/internal/rpc"
	netlistenerTesting "open-match.dev/open-match/internal/util/netlistener/testing"
	certgenTesting "open-match.dev/open-match/tools/certgen/testing"
)

// MustServe creates a test server and returns TestContext that can be used to create clients.
// This method pseudorandomly selects insecure and TLS mode to ensure both paths work.
func MustServe(t *testing.T, binder func(*rpc.ServerParams)) *TestContext {
	r := rand.New(rand.NewSource(time.Now().UnixNano()))
	if r.Intn(2) == 0 {
		return MustServeInsecure(t, binder)
	}
	return MustServeTLS(t, binder)
}

// MustServeInsecure creates a test server without transport encryption and returns TestContext that can be used to create clients.
func MustServeInsecure(t *testing.T, binder func(*rpc.ServerParams)) *TestContext {
	grpcLh := netlistenerTesting.MustListen()
	proxyLh := netlistenerTesting.MustListen()

	grpcAddress := fmt.Sprintf("localhost:%d", grpcLh.Number())
	proxyAddress := fmt.Sprintf("localhost:%d", proxyLh.Number())

	p := rpc.NewServerParamsFromListeners(grpcLh, proxyLh)
	s := bindAndStart(t, p, binder)
	return &TestContext{
		t:            t,
		s:            s,
		grpcAddress:  grpcAddress,
		proxyAddress: proxyAddress,
	}
}

// MustServeTLS creates a test server with TLS and returns TestContext that can be used to create clients.
func MustServeTLS(t *testing.T, binder func(*rpc.ServerParams)) *TestContext {
	grpcLh := netlistenerTesting.MustListen()
	proxyLh := netlistenerTesting.MustListen()

	grpcAddress := fmt.Sprintf("localhost:%d", grpcLh.Number())
	proxyAddress := fmt.Sprintf("localhost:%d", proxyLh.Number())
	pub, priv, err := certgenTesting.CreateCertificateAndPrivateKeyForTesting([]string{grpcAddress, proxyAddress})
	if err != nil {
		t.Fatalf("cannot create certificates %v", err)
	}

	p := rpc.NewServerParamsFromListeners(grpcLh, proxyLh)
	p.SetTLSConfiguration(pub, pub, priv)
	s := bindAndStart(t, p, binder)

	return &TestContext{
		t:                  t,
		s:                  s,
		grpcAddress:        grpcAddress,
		proxyAddress:       proxyAddress,
		trustedCertificate: pub,
	}
}

func bindAndStart(t *testing.T, p *rpc.ServerParams, binder func(*rpc.ServerParams)) *rpc.Server {
	binder(p)
	s := &rpc.Server{}
	waitForStart, err := s.Start(p)
	if err != nil {
		t.Fatalf("failed to start server, %v", err)
	}
	waitForStart()
	return s
}

// TestContext provides methods to interact with the Open Match server.
type TestContext struct {
	t                  *testing.T
	s                  *rpc.Server
	grpcAddress        string
	proxyAddress       string
	trustedCertificate []byte
	closers            []func()
}

// AddCloseFunc adds a close function.
func (tc *TestContext) AddCloseFunc(closer func()) {
	tc.closers = append(tc.closers, closer)
}

// Close shutsdown the server and frees the TCP port.
func (tc *TestContext) Close() {
	for _, closer := range tc.closers {
		closer()
	}

	tc.s.Stop()
}

// Context returns a context appropriate for calling an RPC.
func (tc *TestContext) Context() context.Context {
	return context.Background()
}

// MustGRPC returns a grpc client configured to connect to an endpoint.
func (tc *TestContext) MustGRPC() *grpc.ClientConn {
	conn, err := rpc.GRPCClientFromParams(tc.newClientParams(tc.grpcAddress))
	if err != nil {
		tc.t.Fatal(err)
	}
	return conn
}

// MustHTTP returns a HTTP(S) client configured to connect to an endpoint.
func (tc *TestContext) MustHTTP() (*http.Client, string) {
	client, endpoint, err := rpc.HTTPClientFromParams(tc.newClientParams(tc.proxyAddress))
	if err != nil {
		tc.t.Fatal(err)
	}
	return client, endpoint
}

func (tc *TestContext) newClientParams(address string) *rpc.ClientParams {
	hostname, port := hostnameAndPort(tc.t, address)
	return &rpc.ClientParams{
		Hostname:           hostname,
		Port:               port,
		TrustedCertificate: tc.trustedCertificate,
	}
}

<<<<<<< HEAD
=======
// GetHostname returns the hostname of current text context
>>>>>>> f06e2448
func (tc *TestContext) GetHostname() string {
	return "localhost"
}

<<<<<<< HEAD
=======
// GetHTTPPort returns the http proxy port of current text context
>>>>>>> f06e2448
func (tc *TestContext) GetHTTPPort() int {
	_, port := hostnameAndPort(tc.t, tc.proxyAddress)
	return port
}

<<<<<<< HEAD
=======
// GetGRPCPort returns the grpc service port of current text context
>>>>>>> f06e2448
func (tc *TestContext) GetGRPCPort() int {
	_, port := hostnameAndPort(tc.t, tc.grpcAddress)
	return port
}

func hostnameAndPort(t *testing.T, address string) (string, int) {
	// Coerce to a url.
	if !strings.Contains(address, "://") {
		address = "http://" + address
	}
	address = strings.Replace(address, "[::]", "localhost", -1)

	u, err := url.Parse(address)
	if err != nil {
		t.Fatalf("cannot parse address %s, %v", address, err)
	}
	port, err := strconv.Atoi(u.Port())
	if err != nil {
		t.Fatalf("cannot convert port number %s, %v", u.Port(), err)
	}
	return u.Hostname(), port
}<|MERGE_RESOLUTION|>--- conflicted
+++ resolved
@@ -151,27 +151,18 @@
 	}
 }
 
-<<<<<<< HEAD
-=======
 // GetHostname returns the hostname of current text context
->>>>>>> f06e2448
 func (tc *TestContext) GetHostname() string {
 	return "localhost"
 }
 
-<<<<<<< HEAD
-=======
 // GetHTTPPort returns the http proxy port of current text context
->>>>>>> f06e2448
 func (tc *TestContext) GetHTTPPort() int {
 	_, port := hostnameAndPort(tc.t, tc.proxyAddress)
 	return port
 }
 
-<<<<<<< HEAD
-=======
 // GetGRPCPort returns the grpc service port of current text context
->>>>>>> f06e2448
 func (tc *TestContext) GetGRPCPort() int {
 	_, port := hostnameAndPort(tc.t, tc.grpcAddress)
 	return port
