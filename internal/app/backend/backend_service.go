// Copyright 2019 Google LLC
//
// Licensed under the Apache License, Version 2.0 (the "License");
// you may not use this file except in compliance with the License.
// You may obtain a copy of the License at
//
//     http://www.apache.org/licenses/LICENSE-2.0
//
// Unless required by applicable law or agreed to in writing, software
// distributed under the License is distributed on an "AS IS" BASIS,
// WITHOUT WARRANTIES OR CONDITIONS OF ANY KIND, either express or implied.
// See the License for the specific language governing permissions and
// limitations under the License.

package backend

import (
	"context"
	"encoding/json"
	"fmt"
	"io"
	"net/http"
	"strings"
	"sync"

	"github.com/golang/protobuf/jsonpb"
	"github.com/sirupsen/logrus"
	"google.golang.org/grpc"
	"google.golang.org/grpc/codes"
	"google.golang.org/grpc/status"
	"open-match.dev/open-match/internal/ipb"
	"open-match.dev/open-match/internal/omerror"
	"open-match.dev/open-match/internal/rpc"
	"open-match.dev/open-match/internal/statestore"
	"open-match.dev/open-match/internal/telemetry"
	"open-match.dev/open-match/pkg/pb"
)

// The service implementing the Backend API that is called to generate matches
// and make assignments for Tickets.
type backendService struct {
	synchronizer *synchronizerClient
	store        statestore.Service
	cc           *rpc.ClientCache
}

var (
	logger = logrus.WithFields(logrus.Fields{
		"app":       "openmatch",
		"component": "app.backend",
	})
	mMatchesFetched          = telemetry.Counter("backend/matches_fetched", "matches fetched")
	mMatchesSentToEvaluation = telemetry.Counter("backend/matches_sent_to_evaluation", "matches sent to evaluation")
	mTicketsAssigned         = telemetry.Counter("backend/tickets_assigned", "tickets assigned")
)

// FetchMatches triggers a MatchFunction with the specified MatchProfiles, while each MatchProfile
// returns a set of match proposals. FetchMatches method streams the results back to the caller.
// FetchMatches immediately returns an error if it encounters any execution failures.
//   - If the synchronizer is enabled, FetchMatch will then call the synchronizer to deduplicate proposals with overlapped tickets.
func (s *backendService) FetchMatches(req *pb.FetchMatchesRequest, stream pb.BackendService_FetchMatchesServer) error {
	if req.GetConfig() == nil {
		return status.Error(codes.InvalidArgument, ".config is required")
	}
	if req.GetProfile() == nil {
		return status.Error(codes.InvalidArgument, ".profile is required")
	}

	syncStream, err := s.synchronizer.synchronize(stream.Context())
	if err != nil {
		return err
	}

	mmfCtx, cancelMmfs := context.WithCancel(stream.Context())
	// Closed when mmfs should start.
	startMmfs := make(chan struct{})
	proposals := make(chan *pb.Match)
<<<<<<< HEAD

	synchronizerWait := omerror.WaitOnErrors(logger, func() error {
		return synchronizeSend(mmfCtx, proposals, syncStream)
	}, func() error {
		return synchronizeRecv(syncStream, stream, startMmfs, cancelMmfs)
	})
=======
	m := &sync.Map{}
	wg := sync.WaitGroup{}
	wg.Add(3)

	var synchronizeSendErr error
	go func() {
		defer wg.Done()
		synchronizeSendErr = synchronizeSend(mmfCtx, m, proposals, syncStream)
	}()

	var synchronizeRecvErr error
	go func() {
		defer wg.Done()
		synchronizeRecvErr = synchronizeRecv(syncStream, m, stream, startMmfs, cancelMmfs)
		cancelMmfs()
	}()

	var mmfErr error
	go func() {
		defer wg.Done()
>>>>>>> fc0b6dc5

	mmfWait := omerror.WaitOnErrors(logger, func() error {
		select {
		case <-mmfCtx.Done():
			return fmt.Errorf("Mmf was never started")
		case <-startMmfs:
		}

		return callMmf(mmfCtx, s.cc, req, proposals)
	})

	syncErr := synchronizerWait()
	// Fetch Matches should never block on just the match function.
	// Must cancel mmfs after synchronizer is done and before checking mmf error
	// because the synchronizer call could fail while the mmf call blocks.
	cancelMmfs()
	mmfErr := mmfWait()

	// TODO: Send mmf error in FetchSummary instead of erroring call.
	if syncErr != nil || mmfErr != nil {
		logger.WithFields(logrus.Fields{
			"syncErr": syncErr,
			"mmfErr":  mmfErr,
		}).Error("error(s) in FetchMatches call.")

		return fmt.Errorf(
			"Error(s) in FetchMatches call. syncErr=[%s], mmfErr=[%s]",
			syncErr,
			mmfErr,
		)
	}

	return nil
}

func synchronizeSend(ctx context.Context, m *sync.Map, proposals <-chan *pb.Match, syncStream synchronizerStream) error {
sendProposals:
	for {
		select {
		case <-ctx.Done():
			break sendProposals
		case p, ok := <-proposals:
			if !ok {
				break sendProposals
			}
			m.Store(p.GetMatchId(), p)
			telemetry.RecordUnitMeasurement(ctx, mMatchesSentToEvaluation)
			err := syncStream.Send(&ipb.SynchronizeRequest{Proposal: p})
			if err != nil {
				return fmt.Errorf("error sending proposal to synchronizer: %w", err)
			}
		}
	}

	err := syncStream.CloseSend()
	if err != nil {
		return fmt.Errorf("error closing send stream of proposals to synchronizer: %w", err)
	}
	return nil
}

func synchronizeRecv(syncStream synchronizerStream, m *sync.Map, stream pb.BackendService_FetchMatchesServer, startMmfs chan<- struct{}, cancelMmfs context.CancelFunc) error {
	var startMmfsOnce sync.Once

	for {
		resp, err := syncStream.Recv()
		if err == io.EOF {
			return nil
		}
		if err != nil {
			return fmt.Errorf("error receiving match from synchronizer: %w", err)
		}

		if resp.StartMmfs {
			go startMmfsOnce.Do(func() {
				close(startMmfs)
			})
		}

		if resp.CancelMmfs {
			cancelMmfs()
		}

		if match, ok := m.Load(resp.GetMatchId()); ok {
			telemetry.RecordUnitMeasurement(stream.Context(), mMatchesFetched)
			err = stream.Send(&pb.FetchMatchesResponse{Match: match.(*pb.Match)})
			if err != nil {
				return fmt.Errorf("error sending match to caller of backend: %w", err)
			}
		}
	}
}

// callMmf triggers execution of MMFs to fetch match proposals.
func callMmf(ctx context.Context, cc *rpc.ClientCache, req *pb.FetchMatchesRequest, proposals chan<- *pb.Match) error {
	defer close(proposals)
	address := fmt.Sprintf("%s:%d", req.GetConfig().GetHost(), req.GetConfig().GetPort())

	switch req.GetConfig().GetType() {
	case pb.FunctionConfig_GRPC:
		return callGrpcMmf(ctx, cc, req.GetProfile(), address, proposals)
	case pb.FunctionConfig_REST:
		return callHTTPMmf(ctx, cc, req.GetProfile(), address, proposals)
	default:
		return status.Error(codes.InvalidArgument, "provided match function type is not supported")
	}
}

func callGrpcMmf(ctx context.Context, cc *rpc.ClientCache, profile *pb.MatchProfile, address string, proposals chan<- *pb.Match) error {
	var conn *grpc.ClientConn
	conn, err := cc.GetGRPC(address)
	if err != nil {
		logger.WithFields(logrus.Fields{
			"error":    err.Error(),
			"function": address,
		}).Error("failed to establish grpc client connection to match function")
		return status.Error(codes.InvalidArgument, "failed to connect to match function")
	}
	client := pb.NewMatchFunctionClient(conn)

	stream, err := client.Run(ctx, &pb.RunRequest{Profile: profile})
	if err != nil {
		logger.WithError(err).Error("failed to run match function for profile")
		return err
	}

	for {
		resp, err := stream.Recv()
		if err == io.EOF {
			break
		}
		if err != nil {
			logger.Errorf("%v.Run() error, %v\n", client, err)
			return err
		}
		select {
		case proposals <- resp.GetProposal():
		case <-ctx.Done():
			return ctx.Err()
		}
	}

	return nil
}

func callHTTPMmf(ctx context.Context, cc *rpc.ClientCache, profile *pb.MatchProfile, address string, proposals chan<- *pb.Match) error {
	client, baseURL, err := cc.GetHTTP(address)
	if err != nil {
		logger.WithFields(logrus.Fields{
			"error":    err.Error(),
			"function": address,
		}).Error("failed to establish rest client connection to match function")
		return status.Error(codes.InvalidArgument, "failed to connect to match function")
	}

	var m jsonpb.Marshaler
	strReq, err := m.MarshalToString(&pb.RunRequest{Profile: profile})
	if err != nil {
		return status.Errorf(codes.FailedPrecondition, "failed to marshal profile pb to string for profile %s: %s", profile.GetName(), err.Error())
	}

	req, err := http.NewRequest("POST", baseURL+"/v1/matchfunction:run", strings.NewReader(strReq))
	if err != nil {
		return status.Errorf(codes.FailedPrecondition, "failed to create mmf http request for profile %s: %s", profile.GetName(), err.Error())
	}

	resp, err := client.Do(req.WithContext(ctx))
	if err != nil {
		return status.Errorf(codes.Internal, "failed to get response from mmf run for proile %s: %s", profile.Name, err.Error())
	}
	defer func() {
		err = resp.Body.Close()
		if err != nil {
			logger.WithError(err).Warning("failed to close response body read closer")
		}
	}()

	dec := json.NewDecoder(resp.Body)
	for {
		var item struct {
			Result json.RawMessage        `json:"result"`
			Error  map[string]interface{} `json:"error"`
		}

		err := dec.Decode(&item)
		if err == io.EOF {
			break
		}
		if err != nil {
			return status.Errorf(codes.Unavailable, "failed to read response from HTTP JSON stream: %s", err.Error())
		}
		if len(item.Error) != 0 {
			return status.Errorf(codes.Unavailable, "failed to execute matchfunction.Run: %v", item.Error)
		}
		resp := &pb.RunResponse{}
		if err := jsonpb.UnmarshalString(string(item.Result), resp); err != nil {
			return status.Errorf(codes.Unavailable, "failed to execute json.Unmarshal(%s, &resp): %v", item.Result, err)
		}
		select {
		case proposals <- resp.GetProposal():
		case <-ctx.Done():
			return ctx.Err()
		}
	}

	return nil
}

// AssignTickets overwrites the Assignment field of the input TicketIds.
func (s *backendService) AssignTickets(ctx context.Context, req *pb.AssignTicketsRequest) (*pb.AssignTicketsResponse, error) {
	err := doAssignTickets(ctx, req, s.store)
	if err != nil {
		logger.WithError(err).Error("failed to update assignments for requested tickets")
		return nil, err
	}

	telemetry.RecordNUnitMeasurement(ctx, mTicketsAssigned, int64(len(req.TicketIds)))
	return &pb.AssignTicketsResponse{}, nil
}

func doAssignTickets(ctx context.Context, req *pb.AssignTicketsRequest, store statestore.Service) error {
	err := store.UpdateAssignments(ctx, req.GetTicketIds(), req.GetAssignment())
	if err != nil {
		logger.WithError(err).Error("failed to update assignments")
		return err
	}
	for _, id := range req.GetTicketIds() {
		err = store.DeindexTicket(ctx, id)
		// Try to deindex all input tickets. Log without returning an error if the deindexing operation failed.
		// TODO: consider retry the index operation
		if err != nil {
			logger.WithError(err).Errorf("failed to deindex ticket %s after updating the assignments", id)
		}
	}

	if err = store.DeleteTicketsFromIgnoreList(ctx, req.GetTicketIds()); err != nil {
		logger.WithFields(logrus.Fields{
			"ticket_ids": req.GetTicketIds(),
		}).Error(err)
	}

	return nil
}<|MERGE_RESOLUTION|>--- conflicted
+++ resolved
@@ -75,35 +75,13 @@
 	// Closed when mmfs should start.
 	startMmfs := make(chan struct{})
 	proposals := make(chan *pb.Match)
-<<<<<<< HEAD
+	m := &sync.Map{}
 
 	synchronizerWait := omerror.WaitOnErrors(logger, func() error {
-		return synchronizeSend(mmfCtx, proposals, syncStream)
+		return synchronizeSend(stream.Context(), mmfCtx, m, proposals, syncStream)
 	}, func() error {
-		return synchronizeRecv(syncStream, stream, startMmfs, cancelMmfs)
+		return synchronizeRecv(syncStream, m, stream, startMmfs, cancelMmfs)
 	})
-=======
-	m := &sync.Map{}
-	wg := sync.WaitGroup{}
-	wg.Add(3)
-
-	var synchronizeSendErr error
-	go func() {
-		defer wg.Done()
-		synchronizeSendErr = synchronizeSend(mmfCtx, m, proposals, syncStream)
-	}()
-
-	var synchronizeRecvErr error
-	go func() {
-		defer wg.Done()
-		synchronizeRecvErr = synchronizeRecv(syncStream, m, stream, startMmfs, cancelMmfs)
-		cancelMmfs()
-	}()
-
-	var mmfErr error
-	go func() {
-		defer wg.Done()
->>>>>>> fc0b6dc5
 
 	mmfWait := omerror.WaitOnErrors(logger, func() error {
 		select {
@@ -139,11 +117,11 @@
 	return nil
 }
 
-func synchronizeSend(ctx context.Context, m *sync.Map, proposals <-chan *pb.Match, syncStream synchronizerStream) error {
+func synchronizeSend(ctx context.Context, mmfCtx context.Context, m *sync.Map, proposals <-chan *pb.Match, syncStream synchronizerStream) error {
 sendProposals:
 	for {
 		select {
-		case <-ctx.Done():
+		case <-mmfCtx.Done():
 			break sendProposals
 		case p, ok := <-proposals:
 			if !ok {
