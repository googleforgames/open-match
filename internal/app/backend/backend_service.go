--- conflicted
+++ resolved
@@ -170,13 +170,8 @@
 			if !ok {
 				return fmt.Errorf("error casting sync map value into *pb.Match: %w", err)
 			}
-<<<<<<< HEAD
-			stats.Record(ctx, telemetry.TotalBytesPerMatch.M(int64(proto.Size(match))))
-			stats.Record(ctx, telemetry.TicketsPerMatch.M(int64(len(match.GetTickets()))))
-=======
 			stats.Record(ctx, totalBytesPerMatch.M(int64(proto.Size(match))))
 			stats.Record(ctx, ticketsPerMatch.M(int64(len(match.GetTickets()))))
->>>>>>> 493ff8e5
 			err = stream.Send(&pb.FetchMatchesResponse{Match: match})
 			if err != nil {
 				return fmt.Errorf("error sending match to caller of backend: %w", err)
@@ -307,11 +302,7 @@
 		return nil, err
 	}
 
-<<<<<<< HEAD
-	stats.Record(ctx, telemetry.TicketsReleased.M(int64(len(req.TicketIds))))
-=======
 	stats.Record(ctx, ticketsReleased.M(int64(len(req.TicketIds))))
->>>>>>> 493ff8e5
 	return &pb.ReleaseTicketsResponse{}, nil
 }
 
@@ -328,11 +319,7 @@
 		numIds += len(ag.TicketIds)
 	}
 
-<<<<<<< HEAD
-	stats.Record(ctx, telemetry.TicketsAssigned.M(int64(numIds)))
-=======
 	stats.Record(ctx, ticketsAssigned.M(int64(numIds)))
->>>>>>> 493ff8e5
 	return resp, nil
 }
 
