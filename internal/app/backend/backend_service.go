// Copyright 2019 Google LLC
//
// Licensed under the Apache License, Version 2.0 (the "License");
// you may not use this file except in compliance with the License.
// You may obtain a copy of the License at
//
//     http://www.apache.org/licenses/LICENSE-2.0
//
// Unless required by applicable law or agreed to in writing, software
// distributed under the License is distributed on an "AS IS" BASIS,
// WITHOUT WARRANTIES OR CONDITIONS OF ANY KIND, either express or implied.
// See the License for the specific language governing permissions and
// limitations under the License.

package backend

import (
	"bytes"
	"context"
	"encoding/json"
	"fmt"
	"io/ioutil"
	"net/http"
	"sync"

	"github.com/sirupsen/logrus"
	"google.golang.org/grpc/codes"
	"google.golang.org/grpc/status"
	"open-match.dev/open-match/internal/config"
	"open-match.dev/open-match/internal/rpc"
	"open-match.dev/open-match/internal/set"
	"open-match.dev/open-match/internal/statestore"
	"open-match.dev/open-match/pkg/pb"
)

// The service implementing the Backend API that is called to generate matches
// and make assignments for Tickets.
type backendService struct {
	cfg          config.View
	synchronizer *synchronizerClient
	store        statestore.Service
	mmfClients   *sync.Map
}

type grpcData struct {
	client pb.MatchFunctionClient
}

type httpData struct {
	client  *http.Client
	baseURL string
}

type mmfResult struct {
	matches []*pb.Match
	err     error
}

var (
	backendServiceLogger = logrus.WithFields(logrus.Fields{
		"app":       "openmatch",
		"component": "app.backend.backend_service",
	})
)

// FetchMatches triggers execution of the specfied MatchFunction for each of the
// specified MatchProfiles. Each MatchFunction execution returns a set of
// proposals which are then evaluated to generate results. FetchMatches method
// streams these results back to the caller.
// FetchMatches returns nil unless the context is canceled. FetchMatches moves to the next response candidate if it encounters
// any internal execution failures.
func (s *backendService) FetchMatches(ctx context.Context, req *pb.FetchMatchesRequest) (*pb.FetchMatchesResponse, error) {
	if req.GetConfig() == nil {
		return nil, status.Error(codes.InvalidArgument, ".config is required")
	}
	if req.GetProfile() == nil {
		return nil, status.Error(codes.InvalidArgument, ".profile is required")
	}

	resultChan := make(chan mmfResult, len(req.GetProfile()))

<<<<<<< HEAD
	var syncID string
	var err error
	if s.synchronizerEnabled() {
		var resp *internalpb.RegisterResponse
		resp, err = s.synchronizer.Register(ctx, &internalpb.RegisterRequest{})
		if err != nil {
			return nil, err
		}

		syncID = resp.GetId()
	}

	err = doFetchMatchesReceiveMmfResult(ctx, s.cfg, s.mmfClients, req, resultChan)
	if err != nil {
		return nil, err
	}

	proposals, err := doFetchMatchesFilterNonErrorProposals(ctx, resultChan, len(req.GetProfile()))
=======
	syncID, err := s.synchronizer.register(ctx)
	if err != nil {
		return nil, err
	}

	err = doFetchMatchesInChannel(ctx, s.cfg, s.mmfClients, req, resultChan)
>>>>>>> 317f914d
	if err != nil {
		return nil, err
	}

	proposals, err = doFetchMatchesFilterSkiplistIds(ctx, s.cfg, s.store, proposals)
	if err != nil {
		return nil, err
	}

<<<<<<< HEAD
	results := proposals
	if s.synchronizerEnabled() {
		var resp *internalpb.EvaluateProposalsResponse
		resp, err = s.synchronizer.EvaluateProposals(ctx, &internalpb.EvaluateProposalsRequest{
			Id:    syncID,
			Match: proposals})
		if err != nil {
			return nil, err
		}

		results = resp.Match
=======
	results, err := s.synchronizer.evaluate(ctx, syncID, proposals)
	if err != nil {
		return nil, err
>>>>>>> 317f914d
	}

	err = doFetchMatchesAddSkiplistIds(ctx, s.store, results)
	if err != nil {
		return nil, err
	}

	return &pb.FetchMatchesResponse{Match: results}, nil
}

func doFetchMatchesReceiveMmfResult(ctx context.Context, cfg config.View, mmfClients *sync.Map, req *pb.FetchMatchesRequest, resultChan chan<- mmfResult) error {
	var grpcClient pb.MatchFunctionClient
	var httpClient *http.Client
	var baseURL string
	var err error

	configType := req.GetConfig().GetType()
	address := fmt.Sprintf("%s:%d", req.GetConfig().GetHost(), req.GetConfig().GetPort())

	switch configType {
	// MatchFunction Hosted as a GRPC service
	case pb.FunctionConfig_GRPC:
		grpcClient, err = getGRPCClient(cfg, mmfClients, address)
		if err != nil {
			backendServiceLogger.WithFields(logrus.Fields{
				"error":    err.Error(),
				"function": req.GetConfig(),
			}).Error("failed to establish grpc client connection to match function")
			return status.Error(codes.InvalidArgument, "failed to connect to match function")
		}
	// MatchFunction Hosted as a REST service
	case pb.FunctionConfig_REST:
		httpClient, baseURL, err = getHTTPClient(cfg, mmfClients, address)
		if err != nil {
			backendServiceLogger.WithFields(logrus.Fields{
				"error":    err.Error(),
				"function": req.GetConfig(),
			}).Error("failed to establish rest client connection to match function")
			return status.Error(codes.InvalidArgument, "failed to connect to match function")
		}
	default:
		return status.Error(codes.InvalidArgument, "provided match function type is not supported")
	}

	for _, profile := range req.GetProfile() {
		go func(profile *pb.MatchProfile) {
			// Get the match results that will be sent.
			// TODO: The matches returned by the MatchFunction will be sent to the
			// Evaluator to select results. Until the evaluator is implemented,
			// we channel all matches as accepted results.
			switch configType {
			case pb.FunctionConfig_GRPC:
				matches, err := matchesFromGRPCMMF(ctx, profile, grpcClient)
				resultChan <- mmfResult{matches, err}
			case pb.FunctionConfig_REST:
				matches, err := matchesFromHTTPMMF(ctx, profile, httpClient, baseURL)
				resultChan <- mmfResult{matches, err}
			}
		}(profile)
	}

	return nil
}

func doFetchMatchesFilterNonErrorProposals(ctx context.Context, resultChan <-chan mmfResult, channelSize int) ([]*pb.Match, error) {
	proposals := []*pb.Match{}
	for i := 0; i < channelSize; i++ {
		select {
		case <-ctx.Done():
			return nil, ctx.Err()
		case result := <-resultChan:
			if result.err != nil {
				return nil, result.err
			}
			proposals = append(proposals, result.matches...)
		}
	}
	return proposals, nil
}

func doFetchMatchesFilterSkiplistIds(ctx context.Context, cfg config.View, store statestore.Service, proposals []*pb.Match) ([]*pb.Match, error) {
	// Filter out proposals with ids in the proposed_ticket table
	skipListIds, err := store.GetProposedTickets(ctx, cfg.GetDuration("redis.skiplist.ttl"))
	if err != nil {
		return nil, err
	}

	// Add to the filtered list if there is no overlap between the skiplist and results
	filteredProposals := []*pb.Match{}
	for _, proposal := range proposals {
		proposalIds := make([]string, len(proposal.GetTicket()))
		for _, ticket := range proposal.GetTicket() {
			proposalIds = append(proposalIds, ticket.GetId())
		}
		if len(set.Intersection(skipListIds, proposalIds)) == 0 {
			filteredProposals = append(filteredProposals, proposal)
		}
	}

	return filteredProposals, nil
}

func doFetchMatchesAddSkiplistIds(ctx context.Context, store statestore.Service, results []*pb.Match) error {
	ids := []string{}
	for _, match := range results {
		for _, ticket := range match.GetTicket() {
			ids = append(ids, ticket.GetId())
		}
	}
	return store.AddProposedTickets(ctx, ids)
}

func getHTTPClient(cfg config.View, mmfClients *sync.Map, addr string) (*http.Client, string, error) {
	val, exists := mmfClients.Load(addr)
	data, ok := val.(httpData)
	if !ok || !exists {
		client, baseURL, err := rpc.HTTPClientFromEndpoint(cfg, addr)
		if err != nil {
			return nil, "", err
		}
		data = httpData{client, baseURL}
		mmfClients.Store(addr, data)
	}
	return data.client, data.baseURL, nil
}

func getGRPCClient(cfg config.View, mmfClients *sync.Map, addr string) (pb.MatchFunctionClient, error) {
	val, exists := mmfClients.Load(addr)
	data, ok := val.(grpcData)
	if !ok || !exists {
		conn, err := rpc.GRPCClientFromEndpoint(cfg, addr)
		if err != nil {
			return nil, err
		}
		data = grpcData{pb.NewMatchFunctionClient(conn)}
		mmfClients.Store(addr, data)
	}

	return data.client, nil
}

func matchesFromHTTPMMF(ctx context.Context, profile *pb.MatchProfile, client *http.Client, baseURL string) ([]*pb.Match, error) {
	jsonProfile, err := json.Marshal(profile)
	if err != nil {
		return nil, status.Errorf(codes.FailedPrecondition, "failed to marshal profile pb to string for profile %s: %s", profile.GetName(), err.Error())
	}

	reqBody, err := json.Marshal(map[string]json.RawMessage{"profile": jsonProfile})
	if err != nil {
		return nil, status.Errorf(codes.FailedPrecondition, "failed to marshal request body for profile %s: %s", profile.GetName(), err.Error())
	}

	req, err := http.NewRequest("POST", baseURL+"/v1/matchfunction:run", bytes.NewBuffer(reqBody))
	if err != nil {
		return nil, status.Errorf(codes.FailedPrecondition, "failed to create mmf http request for profile %s: %s", profile.GetName(), err.Error())
	}

	resp, err := client.Do(req.WithContext(ctx))
	if err != nil {
		return nil, status.Errorf(codes.Internal, "failed to get response from mmf run for proile %s: %s", profile.Name, err.Error())
	}
	defer func() {
		err = resp.Body.Close()
		if err != nil {
			backendServiceLogger.WithError(err).Warning("failed to close response body read closer")
		}
	}()

	body, err := ioutil.ReadAll(resp.Body)
	if err != nil {
		return nil, status.Errorf(codes.FailedPrecondition, "failed to read from response body for profile %s: %s", profile.Name, err.Error())
	}

	pbResp := &pb.RunResponse{}
	err = json.Unmarshal(body, pbResp)
	if err != nil {
		return nil, status.Errorf(codes.FailedPrecondition, "failed to unmarshal response body to response pb for profile %s: %s", profile.Name, err.Error())
	}

	return pbResp.GetProposal(), nil
}

// matchesFromGRPCMMF triggers execution of MMFs to fetch match results for each profile.
// These proposals are then sent to evaluator and the results are streamed back on the channel
// that this function returns to the caller.
func matchesFromGRPCMMF(ctx context.Context, profile *pb.MatchProfile, client pb.MatchFunctionClient) ([]*pb.Match, error) {
	// TODO: This code calls user code and could hang. We need to add a deadline here
	// and timeout gracefully to ensure that the ListMatches completes.
	resp, err := client.Run(ctx, &pb.RunRequest{Profile: profile})
	if err != nil {
		backendServiceLogger.WithError(err).Error("failed to run match function for profile")
		return nil, err
	}

	return resp.GetProposal(), nil
}

// AssignTickets sets the specified Assignment on the Tickets for the Ticket
// ids passed.
func (s *backendService) AssignTickets(ctx context.Context, req *pb.AssignTicketsRequest) (*pb.AssignTicketsResponse, error) {
	err := doAssignTickets(ctx, req, s.store)
	if err != nil {
		backendServiceLogger.WithError(err).Error("failed to update assignments for requested tickets")
		return nil, err
	}

	return &pb.AssignTicketsResponse{}, nil
}

func doAssignTickets(ctx context.Context, req *pb.AssignTicketsRequest, store statestore.Service) error {
	err := store.UpdateAssignments(ctx, req.GetTicketId(), req.GetAssignment())
	if err != nil {
		backendServiceLogger.WithError(err).Error("failed to update assignments")
		return err
	}
	for _, id := range req.GetTicketId() {
		err = store.DeindexTicket(ctx, id)
		// Try to deindex all input tickets. Log without returning an error if the deindexing operation failed.
		// TODO: consider retry the index operation
		if err != nil {
			backendServiceLogger.WithError(err).Errorf("failed to deindex ticket %s after updating the assignments", id)
		}
	}

	return nil
}<|MERGE_RESOLUTION|>--- conflicted
+++ resolved
@@ -28,7 +28,6 @@
 	"google.golang.org/grpc/status"
 	"open-match.dev/open-match/internal/config"
 	"open-match.dev/open-match/internal/rpc"
-	"open-match.dev/open-match/internal/set"
 	"open-match.dev/open-match/internal/statestore"
 	"open-match.dev/open-match/pkg/pb"
 )
@@ -79,17 +78,12 @@
 
 	resultChan := make(chan mmfResult, len(req.GetProfile()))
 
-<<<<<<< HEAD
 	var syncID string
 	var err error
-	if s.synchronizerEnabled() {
-		var resp *internalpb.RegisterResponse
-		resp, err = s.synchronizer.Register(ctx, &internalpb.RegisterRequest{})
-		if err != nil {
-			return nil, err
-		}
-
-		syncID = resp.GetId()
+
+	syncID, err = s.synchronizer.register(ctx)
+	if err != nil {
+		return nil, err
 	}
 
 	err = doFetchMatchesReceiveMmfResult(ctx, s.cfg, s.mmfClients, req, resultChan)
@@ -98,43 +92,16 @@
 	}
 
 	proposals, err := doFetchMatchesFilterNonErrorProposals(ctx, resultChan, len(req.GetProfile()))
-=======
-	syncID, err := s.synchronizer.register(ctx)
-	if err != nil {
-		return nil, err
-	}
-
-	err = doFetchMatchesInChannel(ctx, s.cfg, s.mmfClients, req, resultChan)
->>>>>>> 317f914d
-	if err != nil {
-		return nil, err
-	}
-
-	proposals, err = doFetchMatchesFilterSkiplistIds(ctx, s.cfg, s.store, proposals)
-	if err != nil {
-		return nil, err
-	}
-
-<<<<<<< HEAD
-	results := proposals
-	if s.synchronizerEnabled() {
-		var resp *internalpb.EvaluateProposalsResponse
-		resp, err = s.synchronizer.EvaluateProposals(ctx, &internalpb.EvaluateProposalsRequest{
-			Id:    syncID,
-			Match: proposals})
-		if err != nil {
-			return nil, err
-		}
-
-		results = resp.Match
-=======
+	if err != nil {
+		return nil, err
+	}
+
 	results, err := s.synchronizer.evaluate(ctx, syncID, proposals)
 	if err != nil {
 		return nil, err
->>>>>>> 317f914d
-	}
-
-	err = doFetchMatchesAddSkiplistIds(ctx, s.store, results)
+	}
+
+	err = doFetchMatchesAddIgnoredTickets(ctx, s.store, results)
 	if err != nil {
 		return nil, err
 	}
@@ -212,36 +179,14 @@
 	return proposals, nil
 }
 
-func doFetchMatchesFilterSkiplistIds(ctx context.Context, cfg config.View, store statestore.Service, proposals []*pb.Match) ([]*pb.Match, error) {
-	// Filter out proposals with ids in the proposed_ticket table
-	skipListIds, err := store.GetProposedTickets(ctx, cfg.GetDuration("redis.skiplist.ttl"))
-	if err != nil {
-		return nil, err
-	}
-
-	// Add to the filtered list if there is no overlap between the skiplist and results
-	filteredProposals := []*pb.Match{}
-	for _, proposal := range proposals {
-		proposalIds := make([]string, len(proposal.GetTicket()))
-		for _, ticket := range proposal.GetTicket() {
-			proposalIds = append(proposalIds, ticket.GetId())
-		}
-		if len(set.Intersection(skipListIds, proposalIds)) == 0 {
-			filteredProposals = append(filteredProposals, proposal)
-		}
-	}
-
-	return filteredProposals, nil
-}
-
-func doFetchMatchesAddSkiplistIds(ctx context.Context, store statestore.Service, results []*pb.Match) error {
+func doFetchMatchesAddIgnoredTickets(ctx context.Context, store statestore.Service, results []*pb.Match) error {
 	ids := []string{}
 	for _, match := range results {
 		for _, ticket := range match.GetTicket() {
 			ids = append(ids, ticket.GetId())
 		}
 	}
-	return store.AddProposedTickets(ctx, ids)
+	return store.AddTicketsToIgnoreList(ctx, ids)
 }
 
 func getHTTPClient(cfg config.View, mmfClients *sync.Map, addr string) (*http.Client, string, error) {
