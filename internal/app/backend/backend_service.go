// Copyright 2019 Google LLC
//
// Licensed under the Apache License, Version 2.0 (the "License");
// you may not use this file except in compliance with the License.
// You may obtain a copy of the License at
//
//     http://www.apache.org/licenses/LICENSE-2.0
//
// Unless required by applicable law or agreed to in writing, software
// distributed under the License is distributed on an "AS IS" BASIS,
// WITHOUT WARRANTIES OR CONDITIONS OF ANY KIND, either express or implied.
// See the License for the specific language governing permissions and
// limitations under the License.

package backend

import (
	"bytes"
	"context"
	"encoding/json"
	"fmt"
	"io/ioutil"
	"net/http"
	"sync"

	"github.com/sirupsen/logrus"
	"google.golang.org/grpc/codes"
	"google.golang.org/grpc/status"
	"open-match.dev/open-match/internal/config"
	"open-match.dev/open-match/internal/pb"
	"open-match.dev/open-match/internal/rpc"
	"open-match.dev/open-match/internal/statestore"
)

// The service implementing the Backend API that is called to generate matches
// and make assignments for Tickets.
type backendService struct {
	cfg        config.View
	store      statestore.Service
	mmfClients *sync.Map
}

type grpcData struct {
	client pb.MatchFunctionClient
}

type httpData struct {
	client  *http.Client
	baseURL string
}

type mmfResult struct {
	matches []*pb.Match
	err     error
}

var (
	logger = logrus.WithFields(logrus.Fields{
		"app":       "openmatch",
		"component": "app.backend.backend_service",
	})
)

// FetchMatches triggers execution of the specfied MatchFunction for each of the
// specified MatchProfiles. Each MatchFunction execution returns a set of
// proposals which are then evaluated to generate results. FetchMatches method
// streams these results back to the caller.
// FetchMatches returns nil unless the context is canceled. FetchMatches moves to the next response candidate if it encounters
// any internal execution failures.
func (s *backendService) FetchMatches(req *pb.FetchMatchesRequest, stream pb.Backend_FetchMatchesServer) error {
	if req.GetConfig() == nil || req.GetProfile() == nil {
		logger.Error("invalid argument, function config or input profiles is nil")
		return status.Errorf(codes.InvalidArgument, "invalid argument, function config or input profiles is nil")
	}

	ctx := stream.Context()
	resultChan := make(chan mmfResult, len(req.Profile))

	err := doFetchMatchesInChannel(ctx, s.cfg, s.mmfClients, req, resultChan)
	if err != nil {
		return err
	}

	proposals, err := doFetchMatchesFilterChannel(ctx, resultChan, len(req.GetProfile()))
	if err != nil {
		return err
	}

	for _, proposal := range proposals {
		select {
		case <-ctx.Done():
			return ctx.Err()
		default:
			err = stream.Send(&pb.FetchMatchesResponse{Match: proposal})
			if err != nil {
				logger.WithError(err).Error("failed to stream back the response")
				return err
			}
		}
	}

	return nil
}

func doFetchMatchesInChannel(ctx context.Context, cfg config.View, mmfClients *sync.Map, req *pb.FetchMatchesRequest, resultChan chan mmfResult) error {
	var grpcClient pb.MatchFunctionClient
	var httpClient *http.Client
	var baseURL string
	var err error

	configType := req.GetConfig().GetType()

	switch configType.(type) {
	// MatchFunction Hosted as a GRPC service
	case *pb.FunctionConfig_Grpc:
<<<<<<< HEAD
		grpcClient, err = getGRPCClient(cfg, mmfClients, (req.Config.Type).(*pb.FunctionConfig_Grpc))
=======
		grpcClient, err = s.getGRPCClient(configType.(*pb.FunctionConfig_Grpc))
>>>>>>> bd2927bc
		if err != nil {
			logger.WithFields(logrus.Fields{
				"error":    err.Error(),
				"function": req.GetConfig(),
			}).Error("failed to establish grpc client connection to match function")
			return status.Error(codes.InvalidArgument, "failed to connect to match function")
		}
	// MatchFunction Hosted as a REST service
	case *pb.FunctionConfig_Rest:
<<<<<<< HEAD
		httpClient, baseURL, err = getHTTPClient(cfg, mmfClients, (req.Config.Type).(*pb.FunctionConfig_Rest))
=======
		httpClient, baseURL, err = s.getHTTPClient(configType.(*pb.FunctionConfig_Rest))
>>>>>>> bd2927bc
		if err != nil {
			logger.WithFields(logrus.Fields{
				"error":    err.Error(),
				"function": req.GetConfig(),
			}).Error("failed to establish rest client connection to match function")
			return status.Error(codes.InvalidArgument, "failed to connect to match function")
		}
	default:
		logger.Error("unsupported function type provided")
		return status.Error(codes.InvalidArgument, "provided match function type is not supported")
	}

<<<<<<< HEAD
	for _, profile := range req.Profile {
=======
	ctx := stream.Context()
	resultChan := make(chan mmfResult, len(req.GetProfile()))

	for _, profile := range req.GetProfile() {
>>>>>>> bd2927bc
		go func(profile *pb.MatchProfile) {
			var matches []*pb.Match
			// Get the match results that will be sent.
			// TODO: The matches returned by the MatchFunction will be sent to the
			// Evaluator to select results. Until the evaluator is implemented,
			// we channel all matches as accepted results.
			switch configType.(type) {
			case *pb.FunctionConfig_Grpc:
				matches, err = matchesFromGRPCMMF(ctx, profile, grpcClient)
			case *pb.FunctionConfig_Rest:
				matches, err = matchesFromHTTPMMF(ctx, profile, httpClient, baseURL)
			}
			resultChan <- mmfResult{matches, err}
		}(profile)
	}

	return nil
}

func doFetchMatchesFilterChannel(ctx context.Context, resultChan chan mmfResult, channelSize int) ([]*pb.Match, error) {
	proposals := []*pb.Match{}
	for i := 0; i < channelSize; i++ {
		select {
		case <-ctx.Done():
			return nil, ctx.Err()
		case result := <-resultChan:
			if result.err != nil {
				return nil, result.err
			}
			proposals = append(proposals, result.matches...)
		}
	}
	return proposals, nil
}

func getHTTPClient(cfg config.View, mmfClients *sync.Map, funcConfig *pb.FunctionConfig_Rest) (*http.Client, string, error) {
	addr := fmt.Sprintf("%s:%d", funcConfig.Rest.Host, funcConfig.Rest.Port)
	val, exists := mmfClients.Load(addr)
	data, ok := val.(httpData)
	if !ok || !exists {
		client, baseURL, err := rpc.HTTPClientFromEndpoint(cfg, funcConfig.Rest.Host, int(funcConfig.Rest.Port))
		if err != nil {
			return nil, "", err
		}
		data = httpData{client, baseURL}
		mmfClients.Store(addr, data)
		logger.WithFields(logrus.Fields{
			"address": funcConfig,
		}).Info("successfully connected to the HTTP match function service")
	}
	return data.client, data.baseURL, nil
}

func getGRPCClient(cfg config.View, mmfClients *sync.Map, funcConfig *pb.FunctionConfig_Grpc) (pb.MatchFunctionClient, error) {
	addr := fmt.Sprintf("%s:%d", funcConfig.Grpc.Host, funcConfig.Grpc.Port)
	val, exists := mmfClients.Load(addr)
	data, ok := val.(grpcData)
	if !ok || !exists {
		conn, err := rpc.GRPCClientFromEndpoint(cfg, funcConfig.Grpc.Host, int(funcConfig.Grpc.Port))
		if err != nil {
			return nil, err
		}
		data = grpcData{pb.NewMatchFunctionClient(conn)}
		mmfClients.Store(addr, data)
		logger.WithFields(logrus.Fields{
			"address": funcConfig,
		}).Info("successfully connected to the GRPC match function service")
	}

	return data.client, nil
}

func matchesFromHTTPMMF(ctx context.Context, profile *pb.MatchProfile, client *http.Client, baseURL string) ([]*pb.Match, error) {
	jsonProfile, err := json.Marshal(profile)
	if err != nil {
		return nil, status.Errorf(codes.FailedPrecondition, "failed to marshal profile pb to string for profile %s: %s", profile.Name, err.Error())
	}

	reqBody, err := json.Marshal(map[string]json.RawMessage{"profile": jsonProfile})
	if err != nil {
		return nil, status.Errorf(codes.FailedPrecondition, "failed to marshal request body for profile %s: %s", profile.Name, err.Error())
	}

	req, err := http.NewRequest("POST", baseURL+"/v1/matchfunction:run", bytes.NewBuffer(reqBody))
	if err != nil {
		return nil, status.Errorf(codes.FailedPrecondition, "failed to create mmf http request for profile %s: %s", profile.Name, err.Error())
	}

	resp, err := client.Do(req.WithContext(ctx))
	if err != nil {
		return nil, status.Errorf(codes.Internal, "failed to get response from mmf run for proile %s: %s", profile.Name, err.Error())
	}
	defer func() {
		err = resp.Body.Close()
		if err != nil {
			logger.WithError(err).Error("failed to close response body read closer")
		}
	}()

	body, err := ioutil.ReadAll(resp.Body)
	if err != nil {
		return nil, status.Errorf(codes.FailedPrecondition, "failed to read from response body for profile %s: %s", profile.Name, err.Error())
	}

	pbResp := &pb.RunResponse{}
	err = json.Unmarshal(body, pbResp)
	if err != nil {
		return nil, status.Errorf(codes.FailedPrecondition, "failed to unmarshal response body to response pb for profile %s: %s", profile.Name, err.Error())
	}

	return pbResp.GetProposal(), nil
}

// matchesFromGRPCMMF triggers execution of MMFs to fetch match results for each profile.
// These proposals are then sent to evaluator and the results are streamed back on the channel
// that this function returns to the caller.
func matchesFromGRPCMMF(ctx context.Context, profile *pb.MatchProfile, client pb.MatchFunctionClient) ([]*pb.Match, error) {
	// TODO: This code calls user code and could hang. We need to add a deadline here
	// and timeout gracefully to ensure that the ListMatches completes.
	resp, err := client.Run(ctx, &pb.RunRequest{Profile: profile})
	if err != nil {
		logger.WithError(err).Error("failed to run match function for profile")
		return nil, err
	}
	logger.WithFields(logrus.Fields{
		"profile":   profile,
		"proposals": resp.GetProposal(),
	}).Trace("proposals generated for match profile")

	return resp.GetProposal(), nil
}

// AssignTickets sets the specified Assignment on the Tickets for the Ticket
// ids passed.
func (s *backendService) AssignTickets(ctx context.Context, req *pb.AssignTicketsRequest) (*pb.AssignTicketsResponse, error) {
	err := s.store.UpdateAssignments(ctx, req.GetTicketId(), req.GetAssignment())
	if err != nil {
		logger.WithError(err).Error("failed to update assignments for requested tickets")
		return nil, err
	}

	return &pb.AssignTicketsResponse{}, nil
}<|MERGE_RESOLUTION|>--- conflicted
+++ resolved
@@ -113,11 +113,7 @@
 	switch configType.(type) {
 	// MatchFunction Hosted as a GRPC service
 	case *pb.FunctionConfig_Grpc:
-<<<<<<< HEAD
 		grpcClient, err = getGRPCClient(cfg, mmfClients, (req.Config.Type).(*pb.FunctionConfig_Grpc))
-=======
-		grpcClient, err = s.getGRPCClient(configType.(*pb.FunctionConfig_Grpc))
->>>>>>> bd2927bc
 		if err != nil {
 			logger.WithFields(logrus.Fields{
 				"error":    err.Error(),
@@ -127,11 +123,7 @@
 		}
 	// MatchFunction Hosted as a REST service
 	case *pb.FunctionConfig_Rest:
-<<<<<<< HEAD
 		httpClient, baseURL, err = getHTTPClient(cfg, mmfClients, (req.Config.Type).(*pb.FunctionConfig_Rest))
-=======
-		httpClient, baseURL, err = s.getHTTPClient(configType.(*pb.FunctionConfig_Rest))
->>>>>>> bd2927bc
 		if err != nil {
 			logger.WithFields(logrus.Fields{
 				"error":    err.Error(),
@@ -144,14 +136,7 @@
 		return status.Error(codes.InvalidArgument, "provided match function type is not supported")
 	}
 
-<<<<<<< HEAD
-	for _, profile := range req.Profile {
-=======
-	ctx := stream.Context()
-	resultChan := make(chan mmfResult, len(req.GetProfile()))
-
 	for _, profile := range req.GetProfile() {
->>>>>>> bd2927bc
 		go func(profile *pb.MatchProfile) {
 			var matches []*pb.Match
 			// Get the match results that will be sent.
