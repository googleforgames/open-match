--- conflicted
+++ resolved
@@ -90,16 +90,7 @@
 		return nil, err
 	}
 
-<<<<<<< HEAD
-	return &pb.FetchMatchesResponse{Match: results}, nil
-=======
-	err = doFetchMatchesAddIgnoredTickets(ctx, s.store, results)
-	if err != nil {
-		return nil, err
-	}
-
 	return &pb.FetchMatchesResponse{Matches: results}, nil
->>>>>>> 5a9212a4
 }
 
 func doFetchMatchesReceiveMmfResult(ctx context.Context, mmfClients *rpc.ClientCache, req *pb.FetchMatchesRequest, resultChan chan<- mmfResult) error {
@@ -182,46 +173,6 @@
 	return proposals, nil
 }
 
-<<<<<<< HEAD
-func getHTTPClient(cfg config.View, mmfClients *sync.Map, addr string) (*http.Client, string, error) {
-	val, exists := mmfClients.Load(addr)
-	data, ok := val.(httpData)
-	if !ok || !exists {
-		client, baseURL, err := rpc.HTTPClientFromEndpoint(cfg, addr)
-		if err != nil {
-			return nil, "", err
-		}
-		data = httpData{client, baseURL}
-		mmfClients.Store(addr, data)
-	}
-	return data.client, data.baseURL, nil
-}
-
-func getGRPCClient(cfg config.View, mmfClients *sync.Map, addr string) (pb.MatchFunctionClient, error) {
-	val, exists := mmfClients.Load(addr)
-	data, ok := val.(grpcData)
-	if !ok || !exists {
-		conn, err := rpc.GRPCClientFromEndpoint(cfg, addr)
-		if err != nil {
-			return nil, err
-		}
-		data = grpcData{pb.NewMatchFunctionClient(conn)}
-		mmfClients.Store(addr, data)
-	}
-
-	return data.client, nil
-=======
-func doFetchMatchesAddIgnoredTickets(ctx context.Context, store statestore.Service, results []*pb.Match) error {
-	ids := []string{}
-	for _, match := range results {
-		for _, ticket := range match.GetTickets() {
-			ids = append(ids, ticket.GetId())
-		}
-	}
-	return store.AddTicketsToIgnoreList(ctx, ids)
->>>>>>> 5a9212a4
-}
-
 func matchesFromHTTPMMF(ctx context.Context, profile *pb.MatchProfile, client *http.Client, baseURL string) ([]*pb.Match, error) {
 	jsonProfile, err := json.Marshal(profile)
 	if err != nil {
