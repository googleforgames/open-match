--- conflicted
+++ resolved
@@ -102,45 +102,16 @@
 	}
 
 	ctx := stream.Context()
-<<<<<<< HEAD
-	matchChan := make(chan *pb.Match)
-	errChan := make(chan error)
-
-	go func(matchChan chan<- *pb.Match, errChan chan<- error) {
-		var wg sync.WaitGroup
-
-		defer func() {
-			wg.Wait()
-			close(matchChan)
-			close(errChan)
-		}()
-
-		for _, profile := range req.GetProfile() {
-			wg.Add(1)
-			go func(profile *pb.MatchProfile) {
-				defer wg.Done()
-
-				// Get the channel over which the generated match results will be sent.
-				switch configType.(type) {
-				case *pb.FunctionConfig_Grpc:
-					matchesFromGRPCMMF(ctx, profile, grpcClient, matchChan, errChan)
-				case *pb.FunctionConfig_Rest:
-					matchesFromHTTPMMF(ctx, profile, httpClient, baseURL, matchChan, errChan)
-				}
-			}(profile)
-		}
-	}(matchChan, errChan)
-=======
-	resultChan := make(chan mmfResult, len(req.Profile))
-
-	for _, profile := range req.Profile {
+	resultChan := make(chan mmfResult, len(req.GetProfile()))
+
+	for _, profile := range req.GetProfile() {
 		go func(profile *pb.MatchProfile) {
 			var matches []*pb.Match
 			// Get the match results that will be sent.
 			// TODO: The matches returned by the MatchFunction will be sent to the
 			// Evaluator to select results. Until the evaluator is implemented,
 			// we channel all matches as accepted results.
-			switch (req.Config.Type).(type) {
+			switch configType.(type) {
 			case *pb.FunctionConfig_Grpc:
 				matches, err = matchesFromGRPCMMF(ctx, profile, grpcClient)
 			case *pb.FunctionConfig_Rest:
@@ -151,7 +122,6 @@
 	}
 
 	proposals := []*pb.Match{}
->>>>>>> 878ef89c
 
 	for i := 0; i < len(req.Profile); i++ {
 		select {
@@ -246,13 +216,7 @@
 		return nil, status.Errorf(codes.FailedPrecondition, "failed to unmarshal response body to response pb for profile %s: %s", profile.Name, err.Error())
 	}
 
-<<<<<<< HEAD
-	for _, match := range pbResp.GetProposal() {
-		matchChan <- match
-	}
-=======
-	return pbResp.Proposal, nil
->>>>>>> 878ef89c
+	return pbResp.GetProposal(), nil
 }
 
 // matchesFromGRPCMMF triggers execution of MMFs to fetch match results for each profile.
@@ -270,17 +234,8 @@
 		"profile":   profile,
 		"proposals": resp.GetProposal(),
 	}).Trace("proposals generated for match profile")
-<<<<<<< HEAD
-	// TODO: The matches returned by the MatchFunction will be sent to the
-	// Evaluator to select results. Until the evaluator is implemented,
-	// we channel all matches as accepted results.
-	for _, match := range resp.GetProposal() {
-		matchChan <- match
-	}
-=======
-
-	return resp.Proposal, nil
->>>>>>> 878ef89c
+
+	return resp.GetProposal(), nil
 }
 
 // AssignTickets sets the specified Assignment on the Tickets for the Ticket
