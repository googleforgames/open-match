// Copyright 2019 Google LLC
//
// Licensed under the Apache License, Version 2.0 (the "License");
// you may not use this file except in compliance with the License.
// You may obtain a copy of the License at
//
//     http://www.apache.org/licenses/LICENSE-2.0
//
// Unless required by applicable law or agreed to in writing, software
// distributed under the License is distributed on an "AS IS" BASIS,
// WITHOUT WARRANTIES OR CONDITIONS OF ANY KIND, either express or implied.
// See the License for the specific language governing permissions and
// limitations under the License.

package frontend

import (
	"context"

	"github.com/golang/protobuf/proto"
	"github.com/golang/protobuf/ptypes"
	"github.com/golang/protobuf/ptypes/empty"
	"github.com/rs/xid"
	"github.com/sirupsen/logrus"
	"go.opencensus.io/stats"
	"go.opencensus.io/trace"
	"google.golang.org/grpc/codes"
	"google.golang.org/grpc/status"
	"open-match.dev/open-match/internal/config"
	"open-match.dev/open-match/internal/statestore"
	"open-match.dev/open-match/pkg/pb"
)

// frontendService implements the Frontend service that is used to create
// Tickets and add, remove them from the pool for matchmaking.
type frontendService struct {
	cfg   config.View
	store statestore.Service
}

var (
	logger = logrus.WithFields(logrus.Fields{
		"app":       "openmatch",
		"component": "app.frontend",
	})
)

// CreateTicket assigns an unique TicketId to the input Ticket and record it in state storage.
// A ticket is considered as ready for matchmaking once it is created.
//   - If a TicketId exists in a Ticket request, an auto-generated TicketId will override this field.
//   - If SearchFields exist in a Ticket, CreateTicket will also index these fields such that one can query the ticket with query.QueryTickets function.
func (s *frontendService) CreateTicket(ctx context.Context, req *pb.CreateTicketRequest) (*pb.Ticket, error) {
	// Perform input validation.
	if req.Ticket == nil {
		return nil, status.Errorf(codes.InvalidArgument, ".ticket is required")
	}
	if req.Ticket.Assignment != nil {
		return nil, status.Errorf(codes.InvalidArgument, "tickets cannot be created with an assignment")
	}
	if req.Ticket.CreateTime != nil {
		return nil, status.Errorf(codes.InvalidArgument, "tickets cannot be created with create time set")
	}

	return doCreateTicket(ctx, req, s.store)
}

func doCreateTicket(ctx context.Context, req *pb.CreateTicketRequest, store statestore.Service) (*pb.Ticket, error) {
	// Generate a ticket id and create a Ticket in state storage
	ticket, ok := proto.Clone(req.Ticket).(*pb.Ticket)
	if !ok {
		return nil, status.Error(codes.Internal, "failed to clone input ticket proto")
	}

	ticket.Id = xid.New().String()
	ticket.CreateTime = ptypes.TimestampNow()

	sfCount := 0
	sfCount += len(ticket.GetSearchFields().GetDoubleArgs())
	sfCount += len(ticket.GetSearchFields().GetStringArgs())
	sfCount += len(ticket.GetSearchFields().GetTags())
	stats.Record(ctx, searchFieldsPerTicket.M(int64(sfCount)))
	stats.Record(ctx, totalBytesPerTicket.M(int64(proto.Size(ticket))))

	err := store.CreateTicket(ctx, ticket)
	if err != nil {
		return nil, err
	}

	err = store.IndexTicket(ctx, ticket)
	if err != nil {
		return nil, err
	}

	return ticket, nil
}

// CreateBackfill creates a new Backfill object.
// it assigns an unique Id to the input Backfill and record it in state storage.
// Set initial LastAcknowledge time for this Backfill.
// A Backfill is considered as ready for matchmaking once it is created.
//   - If SearchFields exist in a Backfill, CreateBackfill will also index these fields such that one can query the ticket with query.QueryBackfills function.
func (s *frontendService) CreateBackfill(ctx context.Context, req *pb.CreateBackfillRequest) (*pb.Backfill, error) {
	// Perform input validation.
	if req == nil {
		return nil, status.Errorf(codes.InvalidArgument, "request is nil")
	}
	if req.Backfill == nil {
		return nil, status.Errorf(codes.InvalidArgument, ".backfill is required")
	}
	if req.Backfill.CreateTime != nil {
		return nil, status.Errorf(codes.InvalidArgument, "backfills cannot be created with create time set")
	}

	return doCreateBackfill(ctx, req, s.store)
}

func doCreateBackfill(ctx context.Context, req *pb.CreateBackfillRequest, store statestore.Service) (*pb.Backfill, error) {
	// Generate an id and create a Backfill in state storage
	backfill, ok := proto.Clone(req.Backfill).(*pb.Backfill)
	if !ok {
		return nil, status.Error(codes.Internal, "failed to clone input ticket proto")
	}

	backfill.Id = xid.New().String()
	backfill.CreateTime = ptypes.TimestampNow()
	backfill.Generation = 1

	sfCount := 0
	sfCount += len(backfill.GetSearchFields().GetDoubleArgs())
	sfCount += len(backfill.GetSearchFields().GetStringArgs())
	sfCount += len(backfill.GetSearchFields().GetTags())
	stats.Record(ctx, searchFieldsPerBackfill.M(int64(sfCount)))
	stats.Record(ctx, totalBytesPerBackfill.M(int64(proto.Size(backfill))))

	err := store.CreateBackfill(ctx, backfill, []string{})
	if err != nil {
		return nil, err
	}
	err = store.IndexBackfill(ctx, backfill)
	if err != nil {
		return nil, err
	}
	return backfill, nil
}

// UpdateBackfill updates a Backfill object, if present.
// Update would increment generation in Redis.
// Only Extensions and SearchFields would be updated.
// CreateTime is not changed on Update
func (s *frontendService) UpdateBackfill(ctx context.Context, req *pb.UpdateBackfillRequest) (*pb.Backfill, error) {
	if req == nil {
		return nil, status.Errorf(codes.InvalidArgument, "request is nil")
	}
	if req.Backfill == nil {
		return nil, status.Errorf(codes.InvalidArgument, ".backfill is required")
	}

	backfill, ok := proto.Clone(req.Backfill).(*pb.Backfill)
	if !ok {
		return nil, status.Error(codes.Internal, "failed to clone input backfill proto")
	}

	bfID := backfill.Id
	if bfID == "" {
		return nil, status.Error(codes.InvalidArgument, "backfill ID should exist")
	}
	m := s.store.NewMutex(bfID)

	err := m.Lock(ctx)
	if err != nil {
		return nil, err
	}
	defer func() {
		if _, err = m.Unlock(ctx); err != nil {
			logger.WithError(err).Error("error on mutex unlock")
		}
	}()
	bfStored, associatedTickets, err := s.store.GetBackfill(ctx, bfID)
	if err != nil {
		return nil, err
	}

	// Update generation here, because Frontend is used by GameServer only
	bfStored.SearchFields = backfill.SearchFields
	bfStored.Extensions = backfill.Extensions
	err = s.store.UpdateBackfill(ctx, bfStored, []string{})
	if err != nil {
		return nil, err
	}

	err = s.store.DeleteTicketsFromPendingRelease(ctx, associatedTickets)
	if err != nil {
		return nil, err
	}

	err = s.store.IndexBackfill(ctx, bfStored)
	if err != nil {
		logger.WithFields(logrus.Fields{
			"error": err.Error(),
			"id":    bfStored.Id,
		}).Error("failed to index the backfill")
		return nil, err
	}
	return bfStored, nil
}

// DeleteBackfill deletes a Backfill by its ID.
func (s *frontendService) DeleteBackfill(ctx context.Context, req *pb.DeleteBackfillRequest) (*empty.Empty, error) {
	bfID := req.GetBackfillId()
	if bfID == "" {
		return nil, status.Errorf(codes.InvalidArgument, ".BackfillId is required")
	}
	err := doDeleteBackfill(ctx, bfID, s.store)
	if err != nil {
		return nil, err
	}
	return &empty.Empty{}, nil
}

func doDeleteBackfill(ctx context.Context, id string, store statestore.Service) error {
	m := store.NewMutex(id)
	err := m.Lock(ctx)
	if err != nil {
		return err
	}
	defer func() {
		if _, errUnlock := m.Unlock(ctx); errUnlock != nil {
			logger.WithFields(logrus.Fields{
				"error": errUnlock.Error(),
			}).Error("error on mutex unlock")
		}
	}()

	_, associatedTickets, err := store.GetBackfill(ctx, id)
	// Skip NotFound errors if we can not retrieve the Backfill
	if err != nil {
		if status.Convert(err).Code() == codes.NotFound {
			return nil
		}
		return err
	}

	err = store.DeleteTicketsFromPendingRelease(ctx, associatedTickets)
	if err != nil {
		return err
	}
	err = store.DeleteBackfill(ctx, id)
	if err != nil {
		logger.WithFields(logrus.Fields{
			"error": err.Error(),
			"id":    id,
		}).Error("failed to delete the backfill")
	}
	err = store.DeindexBackfill(ctx, id)
	if err != nil {
		logger.WithFields(logrus.Fields{
			"error": err.Error(),
			"id":    id,
		}).Error("failed to deindex the backfill")
	}

	// Deleting of Backfill is inevitable when it is expired, so we don't worry about error here
	return nil
}

// DeleteTicket immediately stops Open Match from using the Ticket for matchmaking and removes the Ticket from state storage.
// The client must delete the Ticket when finished matchmaking with it.
//   - If SearchFields exist in a Ticket, DeleteTicket will deindex the fields lazily.
// Users may still be able to assign/get a ticket after calling DeleteTicket on it.
func (s *frontendService) DeleteTicket(ctx context.Context, req *pb.DeleteTicketRequest) (*empty.Empty, error) {
	err := doDeleteTicket(ctx, req.GetTicketId(), s.store)
	if err != nil {
		return nil, err
	}
	return &empty.Empty{}, nil
}

func doDeleteTicket(ctx context.Context, id string, store statestore.Service) error {
	// Deindex this Ticket to remove it from matchmaking pool.
	err := store.DeindexTicket(ctx, id)
	if err != nil {
		return err
	}

	//'lazy' ticket delete that should be called after a ticket
	// has been deindexed.
	go func() {
		ctx, span := trace.StartSpan(context.Background(), "open-match/frontend.DeleteTicketLazy")
		defer span.End()
		err := store.DeleteTicket(ctx, id)
		if err != nil {
			logger.WithFields(logrus.Fields{
				"error": err.Error(),
				"id":    id,
			}).Error("failed to delete the ticket")
		}
		err = store.DeleteTicketsFromPendingRelease(ctx, []string{id})
		if err != nil {
			logger.WithFields(logrus.Fields{
				"error": err.Error(),
				"id":    id,
			}).Error("failed to delete the ticket from pendingRelease")
		}
		// TODO: If other redis queues are implemented or we have custom index fields
		// created by Open Match, those need to be cleaned up here.
	}()
	return nil
}

// GetTicket get the Ticket associated with the specified TicketId.
func (s *frontendService) GetTicket(ctx context.Context, req *pb.GetTicketRequest) (*pb.Ticket, error) {
	return s.store.GetTicket(ctx, req.GetTicketId())
}

// WatchAssignments stream back Assignment of the specified TicketId if it is updated.
//   - If the Assignment is not updated, GetAssignment will retry using the configured backoff strategy.
func (s *frontendService) WatchAssignments(req *pb.WatchAssignmentsRequest, stream pb.FrontendService_WatchAssignmentsServer) error {
	ctx := stream.Context()
	for {
		select {
		case <-ctx.Done():
			return ctx.Err()
		default:
			sender := func(assignment *pb.Assignment) error {
				return stream.Send(&pb.WatchAssignmentsResponse{Assignment: assignment})
			}
			return doWatchAssignments(ctx, req.GetTicketId(), sender, s.store)
		}
	}
}

func doWatchAssignments(ctx context.Context, id string, sender func(*pb.Assignment) error, store statestore.Service) error {
	var currAssignment *pb.Assignment
	var ok bool
	callback := func(assignment *pb.Assignment) error {
		if (currAssignment == nil && assignment != nil) || !proto.Equal(currAssignment, assignment) {
			currAssignment, ok = proto.Clone(assignment).(*pb.Assignment)
			if !ok {
				return status.Error(codes.Internal, "failed to cast the assignment object")
			}

			err := sender(currAssignment)
			if err != nil {
				return status.Errorf(codes.Aborted, err.Error())
			}
		}
		return nil
	}

	return store.GetAssignments(ctx, id, callback)
}

// AcknowledgeBackfill is used to notify OpenMatch about GameServer connection info.
// This triggers an assignment process.
func (s *frontendService) AcknowledgeBackfill(ctx context.Context, req *pb.AcknowledgeBackfillRequest) (*pb.Backfill, error) {
<<<<<<< HEAD
	if req.GetBackfillId() == "" {
		return nil, status.Errorf(codes.InvalidArgument, ".BackfillId is required")
	}
	if req.GetAssignment() == nil {
		return nil, status.Errorf(codes.InvalidArgument, ".Assignment is required")
	}
=======
	// WARNING: THIS CODE WILL BE REPLACED BY PR "Frontend acknowledge backfill #1293"
	if req.GetBackfillId() == "" {
		return nil, status.Errorf(codes.InvalidArgument, ".BackfillId is required")
	}
>>>>>>> e89a0634
	if req.GetAssignment().Connection == "" {
		return nil, status.Errorf(codes.InvalidArgument, ".Assignment.Connection should be set")
	}

	bf, associatedTickets, err := s.store.GetBackfill(ctx, req.GetBackfillId())
	if err != nil {
		return nil, err
	}
<<<<<<< HEAD

	err = s.store.AcknowledgeBackfill(ctx, req.GetBackfillId())
	if err != nil {
		return nil, err
	}

=======
>>>>>>> e89a0634
	if len(associatedTickets) != 0 {
		_, _, err = s.store.UpdateAssignments(ctx, &pb.AssignTicketsRequest{
			Assignments: []*pb.AssignmentGroup{&pb.AssignmentGroup{TicketIds: associatedTickets, Assignment: req.GetAssignment()}},
		})
		if err != nil {
			return nil, err
		}
	}
<<<<<<< HEAD
	return bf, nil
=======

	err = s.store.AcknowledgeBackfill(ctx, bf.Id)
	return bf, err
>>>>>>> e89a0634
}

// GetBackfill fetches a Backfill object by its ID.
func (s *frontendService) GetBackfill(ctx context.Context, req *pb.GetBackfillRequest) (*pb.Backfill, error) {
	bf, _, err := s.store.GetBackfill(ctx, req.GetBackfillId())
	return bf, err
}<|MERGE_RESOLUTION|>--- conflicted
+++ resolved
@@ -353,19 +353,12 @@
 // AcknowledgeBackfill is used to notify OpenMatch about GameServer connection info.
 // This triggers an assignment process.
 func (s *frontendService) AcknowledgeBackfill(ctx context.Context, req *pb.AcknowledgeBackfillRequest) (*pb.Backfill, error) {
-<<<<<<< HEAD
 	if req.GetBackfillId() == "" {
 		return nil, status.Errorf(codes.InvalidArgument, ".BackfillId is required")
 	}
 	if req.GetAssignment() == nil {
 		return nil, status.Errorf(codes.InvalidArgument, ".Assignment is required")
 	}
-=======
-	// WARNING: THIS CODE WILL BE REPLACED BY PR "Frontend acknowledge backfill #1293"
-	if req.GetBackfillId() == "" {
-		return nil, status.Errorf(codes.InvalidArgument, ".BackfillId is required")
-	}
->>>>>>> e89a0634
 	if req.GetAssignment().Connection == "" {
 		return nil, status.Errorf(codes.InvalidArgument, ".Assignment.Connection should be set")
 	}
@@ -374,15 +367,12 @@
 	if err != nil {
 		return nil, err
 	}
-<<<<<<< HEAD
 
 	err = s.store.AcknowledgeBackfill(ctx, req.GetBackfillId())
 	if err != nil {
 		return nil, err
 	}
 
-=======
->>>>>>> e89a0634
 	if len(associatedTickets) != 0 {
 		_, _, err = s.store.UpdateAssignments(ctx, &pb.AssignTicketsRequest{
 			Assignments: []*pb.AssignmentGroup{&pb.AssignmentGroup{TicketIds: associatedTickets, Assignment: req.GetAssignment()}},
@@ -391,13 +381,9 @@
 			return nil, err
 		}
 	}
-<<<<<<< HEAD
-	return bf, nil
-=======
 
 	err = s.store.AcknowledgeBackfill(ctx, bf.Id)
 	return bf, err
->>>>>>> e89a0634
 }
 
 // GetBackfill fetches a Backfill object by its ID.
