--- conflicted
+++ resolved
@@ -338,43 +338,19 @@
 		return nil, err
 	}
 
-<<<<<<< HEAD
-	err = s.store.AcknowledgeBackfill(ctx, req.GetBackfillId())
-=======
 	err = s.store.UpdateAcknowledgmentTimestamp(ctx, req.GetBackfillId())
->>>>>>> defac906
 	if err != nil {
 		return nil, err
 	}
 
 	if len(associatedTickets) != 0 {
-<<<<<<< HEAD
-		_, tickets, err := s.store.UpdateAssignments(ctx, &pb.AssignTicketsRequest{
-			Assignments: []*pb.AssignmentGroup{&pb.AssignmentGroup{TicketIds: associatedTickets, Assignment: req.GetAssignment()}},
-=======
 		resp, _, err := s.store.UpdateAssignments(ctx, &pb.AssignTicketsRequest{
 			Assignments: []*pb.AssignmentGroup{{TicketIds: associatedTickets, Assignment: req.GetAssignment()}},
->>>>>>> defac906
 		})
 		if err != nil {
 			return nil, err
 		}
 
-<<<<<<< HEAD
-		// all assigned tickets should be removed from the associatedTickets
-		// associatedTickets - tickets
-		unassignedTickets := []string{}
-		assigned := make(map[string]struct{})
-		for _, t := range tickets {
-			assigned[t.Id] = struct{}{}
-		}
-		for _, t := range associatedTickets {
-			if _, ok := assigned[t]; !ok {
-				unassignedTickets = append(unassignedTickets, t)
-			}
-		}
-		err = s.store.UpdateBackfill(ctx, bf, unassignedTickets)
-=======
 		// log errors returned from UpdateAssignments to track tickets with NotFound errors
 		for _, f := range resp.Failures {
 			logger.Errorf("failed to assign ticket %s, cause %d", f.TicketId, f.Cause)
@@ -389,7 +365,6 @@
 
 		// Remove all tickets associated with backfill, because unassigned tickets are not found only
 		err = s.store.UpdateBackfill(ctx, bf, []string{})
->>>>>>> defac906
 		if err != nil {
 			return nil, err
 		}
