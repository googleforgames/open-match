--- conflicted
+++ resolved
@@ -351,39 +351,6 @@
 	return store.GetAssignments(ctx, id, callback)
 }
 
-// CreateBackfill creates a new Backfill object.
-// it assigns an unique Id to the input Backfill and record it in state storage.
-// A Backfill is considered as ready for matchmaking once it is created.
-//   - If SearchFields exist in a Backfill, CreateBackfill will also index these fields such that one can query the ticket with query.QueryBackfills function.
-func (s *frontendService) CreateBackfill(ctx context.Context, req *pb.CreateBackfillRequest) (*pb.Backfill, error) {
-	// Perform input validation.
-	if req.Backfill == nil {
-		return nil, status.Errorf(codes.InvalidArgument, ".backfill is required")
-	}
-	if req.Backfill.CreateTime != nil {
-		return nil, status.Errorf(codes.InvalidArgument, "backfills cannot be created with create time set")
-	}
-
-	return doCreateBackfill(ctx, req, s.store)
-}
-
-func doCreateBackfill(ctx context.Context, req *pb.CreateBackfillRequest, store statestore.Service) (*pb.Backfill, error) {
-	// Generate an id and create a Backfill in state storage
-	backfill, ok := proto.Clone(req.Backfill).(*pb.Backfill)
-	if !ok {
-		return nil, status.Error(codes.Internal, "failed to clone input backfill proto")
-	}
-
-	backfill.Id = xid.New().String()
-	backfill.CreateTime = ptypes.TimestampNow()
-
-	err := store.CreateBackfill(ctx, backfill, []string{})
-	if err != nil {
-		return nil, err
-	}
-	return backfill, nil
-}
-
 // AcknowledgeBackfill is used to notify OpenMatch about GameServer connection info.
 // This triggers an assignment process.
 func (s *frontendService) AcknowledgeBackfill(ctx context.Context, req *pb.AcknowledgeBackfillRequest) (*pb.Backfill, error) {
@@ -394,7 +361,6 @@
 		return nil, status.Errorf(codes.InvalidArgument, ".Assignment.Connection should be set")
 	}
 
-<<<<<<< HEAD
 	bf, associatedTickets, err := s.store.GetBackfill(ctx, req.GetBackfillId())
 	if err != nil {
 		return nil, err
@@ -408,13 +374,6 @@
 	return bf, err
 }
 
-// DeleteBackfill deletes a Backfill by its ID.
-func (s *frontendService) DeleteBackfill(ctx context.Context, req *pb.DeleteBackfillRequest) (*empty.Empty, error) {
-	return nil, status.Error(codes.Unimplemented, "not implemented")
-}
-
-=======
->>>>>>> c85af445
 // GetBackfill fetches a Backfill object by its ID.
 func (s *frontendService) GetBackfill(ctx context.Context, req *pb.GetBackfillRequest) (*pb.Backfill, error) {
 	bf, _, err := s.store.GetBackfill(ctx, req.GetBackfillId())
