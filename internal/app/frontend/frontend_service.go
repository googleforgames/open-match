// Copyright 2019 Google LLC
//
// Licensed under the Apache License, Version 2.0 (the "License");
// you may not use this file except in compliance with the License.
// You may obtain a copy of the License at
//
//     http://www.apache.org/licenses/LICENSE-2.0
//
// Unless required by applicable law or agreed to in writing, software
// distributed under the License is distributed on an "AS IS" BASIS,
// WITHOUT WARRANTIES OR CONDITIONS OF ANY KIND, either express or implied.
// See the License for the specific language governing permissions and
// limitations under the License.

package frontend

import (
	"context"

	"github.com/golang/protobuf/proto"
	"github.com/golang/protobuf/ptypes"
	"github.com/golang/protobuf/ptypes/empty"
	"github.com/rs/xid"
	"github.com/sirupsen/logrus"
	"go.opencensus.io/stats"
	"go.opencensus.io/trace"
	"google.golang.org/grpc/codes"
	"google.golang.org/grpc/status"
	"open-match.dev/open-match/internal/config"
	"open-match.dev/open-match/internal/statestore"
	"open-match.dev/open-match/pkg/pb"
)

// frontendService implements the Frontend service that is used to create
// Tickets and add, remove them from the pool for matchmaking.
type frontendService struct {
	cfg   config.View
	store statestore.Service
}

var (
	logger = logrus.WithFields(logrus.Fields{
		"app":       "openmatch",
		"component": "app.frontend",
	})
)

// CreateTicket assigns an unique TicketId to the input Ticket and record it in state storage.
// A ticket is considered as ready for matchmaking once it is created.
//   - If a TicketId exists in a Ticket request, an auto-generated TicketId will override this field.
//   - If SearchFields exist in a Ticket, CreateTicket will also index these fields such that one can query the ticket with query.QueryTickets function.
func (s *frontendService) CreateTicket(ctx context.Context, req *pb.CreateTicketRequest) (*pb.Ticket, error) {
	// Perform input validation.
	if req.Ticket == nil {
		return nil, status.Errorf(codes.InvalidArgument, ".ticket is required")
	}
	if req.Ticket.Assignment != nil {
		return nil, status.Errorf(codes.InvalidArgument, "tickets cannot be created with an assignment")
	}
	if req.Ticket.CreateTime != nil {
		return nil, status.Errorf(codes.InvalidArgument, "tickets cannot be created with create time set")
	}

	return doCreateTicket(ctx, req, s.store)
}

func doCreateTicket(ctx context.Context, req *pb.CreateTicketRequest, store statestore.Service) (*pb.Ticket, error) {
	// Generate a ticket id and create a Ticket in state storage
	ticket, ok := proto.Clone(req.Ticket).(*pb.Ticket)
	if !ok {
		return nil, status.Error(codes.Internal, "failed to clone input ticket proto")
	}

	ticket.Id = xid.New().String()
	ticket.CreateTime = ptypes.TimestampNow()

	sfCount := 0
	sfCount += len(ticket.GetSearchFields().GetDoubleArgs())
	sfCount += len(ticket.GetSearchFields().GetStringArgs())
	sfCount += len(ticket.GetSearchFields().GetTags())
	stats.Record(ctx, searchFieldsPerTicket.M(int64(sfCount)))
	stats.Record(ctx, totalBytesPerTicket.M(int64(proto.Size(ticket))))

	err := store.CreateTicket(ctx, ticket)
	if err != nil {
		return nil, err
	}

	err = store.IndexTicket(ctx, ticket)
	if err != nil {
		return nil, err
	}

	return ticket, nil
}

// CreateBackfill creates a new Backfill object.
// it assigns an unique Id to the input Backfill and record it in state storage.
// Set initial LastAcknowledge time for this Backfill.
// A Backfill is considered as ready for matchmaking once it is created.
//   - If SearchFields exist in a Backfill, CreateBackfill will also index these fields such that one can query the ticket with query.QueryBackfills function.
func (s *frontendService) CreateBackfill(ctx context.Context, req *pb.CreateBackfillRequest) (*pb.Backfill, error) {
	// Perform input validation.
	if req == nil {
		return nil, status.Errorf(codes.InvalidArgument, "request is nil")
	}
	if req.Backfill == nil {
		return nil, status.Errorf(codes.InvalidArgument, ".backfill is required")
	}
	if req.Backfill.CreateTime != nil {
		return nil, status.Errorf(codes.InvalidArgument, "backfills cannot be created with create time set")
	}

	return doCreateBackfill(ctx, req, s.store)
}

func doCreateBackfill(ctx context.Context, req *pb.CreateBackfillRequest, store statestore.Service) (*pb.Backfill, error) {
	// Generate an id and create a Backfill in state storage
	backfill, ok := proto.Clone(req.Backfill).(*pb.Backfill)
	if !ok {
		return nil, status.Error(codes.Internal, "failed to clone input ticket proto")
	}

	backfill.Id = xid.New().String()
	backfill.CreateTime = ptypes.TimestampNow()
	backfill.Generation = 1

	sfCount := 0
	sfCount += len(backfill.GetSearchFields().GetDoubleArgs())
	sfCount += len(backfill.GetSearchFields().GetStringArgs())
	sfCount += len(backfill.GetSearchFields().GetTags())
	stats.Record(ctx, searchFieldsPerBackfill.M(int64(sfCount)))
	stats.Record(ctx, totalBytesPerBackfill.M(int64(proto.Size(backfill))))

	err := store.CreateBackfill(ctx, backfill, []string{})
	if err != nil {
		return nil, err
	}
<<<<<<< HEAD

=======
>>>>>>> c85af445
	err = store.IndexBackfill(ctx, backfill)
	if err != nil {
		return nil, err
	}
	return backfill, nil
}

// UpdateBackfill updates a Backfill object, if present.
// Update would increment generation in Redis.
// Only Extensions and SearchFields would be updated.
// CreateTime is not changed on Update
func (s *frontendService) UpdateBackfill(ctx context.Context, req *pb.UpdateBackfillRequest) (*pb.Backfill, error) {
	if req == nil {
		return nil, status.Errorf(codes.InvalidArgument, "request is nil")
	}
	if req.Backfill == nil {
		return nil, status.Errorf(codes.InvalidArgument, ".backfill is required")
	}

	backfill, ok := proto.Clone(req.Backfill).(*pb.Backfill)
	if !ok {
		return nil, status.Error(codes.Internal, "failed to clone input backfill proto")
	}

	bfID := backfill.Id
	if bfID == "" {
		return nil, status.Error(codes.InvalidArgument, "backfill ID should exist")
	}
	m := s.store.NewMutex(bfID)

	err := m.Lock(ctx)
	if err != nil {
		return nil, err
	}
	defer func() {
		if _, err = m.Unlock(ctx); err != nil {
			logger.WithError(err).Error("error on mutex unlock")
		}
	}()
	bfStored, associatedTickets, err := s.store.GetBackfill(ctx, bfID)
	if err != nil {
		return nil, err
	}

	// Update generation here, because Frontend is used by GameServer only
	bfStored.Generation++
	bfStored.SearchFields = backfill.SearchFields
	bfStored.Extensions = backfill.Extensions
	err = s.store.UpdateBackfill(ctx, bfStored, []string{})
	if err != nil {
		return nil, err
	}

	err = s.store.DeleteTicketsFromPendingRelease(ctx, associatedTickets)
	if err != nil {
		return nil, err
	}

	err = s.store.IndexBackfill(ctx, bfStored)
	if err != nil {
		logger.WithFields(logrus.Fields{
			"error": err.Error(),
			"id":    bfStored.Id,
		}).Error("failed to index the backfill")
		return nil, err
	}
	return bfStored, nil
}

// DeleteBackfill deletes a Backfill by its ID.
func (s *frontendService) DeleteBackfill(ctx context.Context, req *pb.DeleteBackfillRequest) (*empty.Empty, error) {
	bfID := req.GetBackfillId()
	if bfID == "" {
		return nil, status.Errorf(codes.InvalidArgument, ".BackfillId is required")
	}
	err := doDeleteBackfill(ctx, bfID, s.store)
	if err != nil {
		return nil, err
	}
	return &empty.Empty{}, nil
}

func doDeleteBackfill(ctx context.Context, id string, store statestore.Service) error {
	m := store.NewMutex(id)
	err := m.Lock(ctx)
	if err != nil {
		return err
	}
	defer func() {
		if _, errUnlock := m.Unlock(ctx); errUnlock != nil {
			logger.WithFields(logrus.Fields{
				"error": errUnlock.Error(),
			}).Error("error on mutex unlock")
		}
	}()

	_, associatedTickets, err := store.GetBackfill(ctx, id)
	// Skip NotFound errors if we can not retrieve the Backfill
	if err != nil {
		if status.Convert(err).Code() == codes.NotFound {
			return nil
		}
		return err
	}

	err = store.DeleteTicketsFromPendingRelease(ctx, associatedTickets)
	if err != nil {
		return err
	}
	err = store.DeleteBackfill(ctx, id)
	if err != nil {
		logger.WithFields(logrus.Fields{
			"error": err.Error(),
			"id":    id,
		}).Error("failed to delete the backfill")
	}
	err = store.DeindexBackfill(ctx, id)
	if err != nil {
		logger.WithFields(logrus.Fields{
			"error": err.Error(),
			"id":    id,
		}).Error("failed to deindex the backfill")
	}

	// Deleting of Backfill is inevitable when it is expired, so we don't worry about error here
	return nil
}

// DeleteTicket immediately stops Open Match from using the Ticket for matchmaking and removes the Ticket from state storage.
// The client must delete the Ticket when finished matchmaking with it.
//   - If SearchFields exist in a Ticket, DeleteTicket will deindex the fields lazily.
// Users may still be able to assign/get a ticket after calling DeleteTicket on it.
func (s *frontendService) DeleteTicket(ctx context.Context, req *pb.DeleteTicketRequest) (*empty.Empty, error) {
	err := doDeleteTicket(ctx, req.GetTicketId(), s.store)
	if err != nil {
		return nil, err
	}
	return &empty.Empty{}, nil
}

func doDeleteTicket(ctx context.Context, id string, store statestore.Service) error {
	// Deindex this Ticket to remove it from matchmaking pool.
	err := store.DeindexTicket(ctx, id)
	if err != nil {
		return err
	}

	//'lazy' ticket delete that should be called after a ticket
	// has been deindexed.
	go func() {
		ctx, span := trace.StartSpan(context.Background(), "open-match/frontend.DeleteTicketLazy")
		defer span.End()
		err := store.DeleteTicket(ctx, id)
		if err != nil {
			logger.WithFields(logrus.Fields{
				"error": err.Error(),
				"id":    id,
			}).Error("failed to delete the ticket")
		}
		err = store.DeleteTicketsFromPendingRelease(ctx, []string{id})
		if err != nil {
			logger.WithFields(logrus.Fields{
				"error": err.Error(),
				"id":    id,
			}).Error("failed to delete the ticket from pendingRelease")
		}
		// TODO: If other redis queues are implemented or we have custom index fields
		// created by Open Match, those need to be cleaned up here.
	}()
	return nil
}

// GetTicket get the Ticket associated with the specified TicketId.
func (s *frontendService) GetTicket(ctx context.Context, req *pb.GetTicketRequest) (*pb.Ticket, error) {
	return s.store.GetTicket(ctx, req.GetTicketId())
}

// WatchAssignments stream back Assignment of the specified TicketId if it is updated.
//   - If the Assignment is not updated, GetAssignment will retry using the configured backoff strategy.
func (s *frontendService) WatchAssignments(req *pb.WatchAssignmentsRequest, stream pb.FrontendService_WatchAssignmentsServer) error {
	ctx := stream.Context()
	for {
		select {
		case <-ctx.Done():
			return ctx.Err()
		default:
			sender := func(assignment *pb.Assignment) error {
				return stream.Send(&pb.WatchAssignmentsResponse{Assignment: assignment})
			}
			return doWatchAssignments(ctx, req.GetTicketId(), sender, s.store)
		}
	}
}

func doWatchAssignments(ctx context.Context, id string, sender func(*pb.Assignment) error, store statestore.Service) error {
	var currAssignment *pb.Assignment
	var ok bool
	callback := func(assignment *pb.Assignment) error {
		if (currAssignment == nil && assignment != nil) || !proto.Equal(currAssignment, assignment) {
			currAssignment, ok = proto.Clone(assignment).(*pb.Assignment)
			if !ok {
				return status.Error(codes.Internal, "failed to cast the assignment object")
			}

			err := sender(currAssignment)
			if err != nil {
				return status.Errorf(codes.Aborted, err.Error())
			}
		}
		return nil
	}

	return store.GetAssignments(ctx, id, callback)
}

// AcknowledgeBackfill is used to notify OpenMatch about GameServer connection info.
// This triggers an assignment process.
func (s *frontendService) AcknowledgeBackfill(ctx context.Context, req *pb.AcknowledgeBackfillRequest) (*pb.Backfill, error) {
	return nil, status.Error(codes.Unimplemented, "not implemented")
}

<<<<<<< HEAD
// DeleteBackfill deletes a Backfill by its ID.
func (s *frontendService) DeleteBackfill(ctx context.Context, req *pb.DeleteBackfillRequest) (*empty.Empty, error) {
	err := s.store.DeindexBackfill(ctx, req.BackfillId)
	if err != nil {
		return nil, err
	}

	return nil, status.Error(codes.Unimplemented, "not implemented")
}

=======
>>>>>>> c85af445
// GetBackfill fetches a Backfill object by its ID.
func (s *frontendService) GetBackfill(ctx context.Context, req *pb.GetBackfillRequest) (*pb.Backfill, error) {
	bf, _, err := s.store.GetBackfill(ctx, req.GetBackfillId())
	return bf, err
}<|MERGE_RESOLUTION|>--- conflicted
+++ resolved
@@ -136,10 +136,6 @@
 	if err != nil {
 		return nil, err
 	}
-<<<<<<< HEAD
-
-=======
->>>>>>> c85af445
 	err = store.IndexBackfill(ctx, backfill)
 	if err != nil {
 		return nil, err
@@ -361,19 +357,6 @@
 	return nil, status.Error(codes.Unimplemented, "not implemented")
 }
 
-<<<<<<< HEAD
-// DeleteBackfill deletes a Backfill by its ID.
-func (s *frontendService) DeleteBackfill(ctx context.Context, req *pb.DeleteBackfillRequest) (*empty.Empty, error) {
-	err := s.store.DeindexBackfill(ctx, req.BackfillId)
-	if err != nil {
-		return nil, err
-	}
-
-	return nil, status.Error(codes.Unimplemented, "not implemented")
-}
-
-=======
->>>>>>> c85af445
 // GetBackfill fetches a Backfill object by its ID.
 func (s *frontendService) GetBackfill(ctx context.Context, req *pb.GetBackfillRequest) (*pb.Backfill, error) {
 	bf, _, err := s.store.GetBackfill(ctx, req.GetBackfillId())
