--- conflicted
+++ resolved
@@ -114,18 +114,14 @@
 		test := test
 		t.Run(test.description, func(t *testing.T) {
 			t.Parallel()
-<<<<<<< HEAD
-			gotMatchIDs, err := evaluate(&evaluator.Params{Matches: test.testMatches})
-=======
 			in := make(chan *pb.Match, 10)
 			out := make(chan string, 10)
 			for _, m := range test.testMatches {
 				in <- m
 			}
 			close(in)
->>>>>>> 8363bc5f
 
-			err := Evaluate(context.Background(), in, out)
+			err := evaluate(context.Background(), in, out)
 			assert.Nil(t, err)
 
 			gotMatchIDs := []string{}
