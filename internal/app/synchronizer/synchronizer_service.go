--- conflicted
+++ resolved
@@ -167,10 +167,9 @@
 		return nil, err
 	}
 
-<<<<<<< HEAD
 	ids := []string{}
 	for _, match := range results {
-		for _, ticket := range match.GetTicket() {
+		for _, ticket := range match.GetTickets() {
 			ids = append(ids, ticket.GetId())
 		}
 	}
@@ -179,10 +178,7 @@
 		return nil, err
 	}
 
-	return &ipb.EvaluateProposalsResponse{Match: results}, nil
-=======
 	return &ipb.EvaluateProposalsResponse{Matches: results}, nil
->>>>>>> 5a9212a4
 }
 
 func (s *synchronizerService) addProposals(id string, proposals []*pb.Match) error {
