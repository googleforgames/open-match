--- conflicted
+++ resolved
@@ -87,11 +87,7 @@
 	grpcAddr := fmt.Sprintf("%s:%d", cfg.GetString("api.evaluator.hostname"), cfg.GetInt64("api.evaluator.grpcport"))
 	conn, err := rpc.GRPCClientFromEndpoint(cfg, grpcAddr)
 	if err != nil {
-<<<<<<< HEAD
-		return nil, fmt.Errorf("failed to create grpc evaluator client: %w", err)
-=======
-		return nil, nil, fmt.Errorf("Failed to create grpc evaluator client: %w", err)
->>>>>>> a9c327b4
+		return nil, nil, fmt.Errorf("failed to create grpc evaluator client: %w", err)
 	}
 
 	evaluatorClientLogger.WithFields(logrus.Fields{
