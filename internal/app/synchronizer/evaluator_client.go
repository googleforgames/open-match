--- conflicted
+++ resolved
@@ -100,8 +100,7 @@
 	}, nil
 }
 
-<<<<<<< HEAD
-func (ec *grcpEvaluatorClient) evaluate(ctx context.Context, pc <-chan []*pb.Match) ([]*pb.Match, error) {
+func (ec *grcpEvaluatorClient) evaluate(ctx context.Context, pc <-chan []*pb.Match) ([]string, error) {
 	var stream pb.Evaluator_EvaluateClient
 	{ // prevent shadowing err later
 		var err error
@@ -109,15 +108,9 @@
 		if err != nil {
 			return nil, fmt.Errorf("Error starting evaluator call: %w", err)
 		}
-=======
-func (ec *grcpEvaluatorClient) evaluate(ctx context.Context, pc <-chan []*pb.Match) ([]string, error) {
-	stream, err := ec.evaluator.Evaluate(ctx)
-	if err != nil {
-		return nil, fmt.Errorf("Error starting evaluator call: %w", err)
->>>>>>> 31858e0c
-	}
-
-	results := []*pb.Match{}
+	}
+
+	results := []string{}
 
 	wait := omerror.WaitOnErrors(evaluatorClientLogger, func() error {
 		for proposals := range pc {
@@ -128,24 +121,8 @@
 			}
 		}
 
-<<<<<<< HEAD
 		if err := stream.CloseSend(); err != nil {
 			return fmt.Errorf("failed to close the send direction of evaluator stream, desc: %w", err)
-=======
-		if err = stream.CloseSend(); err != nil {
-			sc <- fmt.Errorf("failed to close the send direction of evaluator stream, desc: %w", err)
-			return
-		}
-	}()
-
-	results := []string{}
-	for {
-		// TODO: add grpc timeouts for this call.
-		resp, err := stream.Recv()
-		if err == io.EOF {
-			// read done.
-			break
->>>>>>> 31858e0c
 		}
 		return nil
 	}, func() error {
@@ -158,19 +135,12 @@
 			if err != nil {
 				return fmt.Errorf("failed to get response from evaluator client, desc: %w", err)
 			}
-			results = append(results, resp.GetMatch())
+			results = append(results, resp.GetMatchId())
 		}
 	})
 
-<<<<<<< HEAD
 	err := wait()
 	if err != nil {
-=======
-		results = append(results, resp.GetMatchId())
-	}
-
-	if err := <-sc; err != nil {
->>>>>>> 31858e0c
 		return nil, err
 	}
 	return results, nil
